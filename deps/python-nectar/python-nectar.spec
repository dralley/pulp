%{!?python_sitelib: %global python_sitelib %(%{__python} -c "from %distutils.sysconfig import get_python_lib; print get_python_lib()")}

Name:           python-nectar
<<<<<<< HEAD
Version:        1.4.0
=======
Version:        1.4.1
>>>>>>> 03cf43d7
Release:        1%{?dist}
Summary:        A download library that separates workflow from implementation details

Group:          Development/Tools
License:        GPLv2
URL:            https://github.com/pulp/nectar
Source0:        %{name}-%{version}.tar.gz
BuildRoot:      %{_tmppath}/%{name}-%{version}-%{release}-root-%(%{__id_u} -n)

BuildArch:      noarch

BuildRequires:  python-setuptools

Requires:       python-isodate >= 0.4.9
Requires:       python-requests >= 2.4.3

%description
Nectar is a download library that abstracts the workflow of making and tracking
download requests away from the mechanics of how those requests are carried
out. It allows multiple downloaders to exist with different implementations,
such as the default "threaded" downloader, which uses the "requests" library
with multiple threads. Other experimental downloaders have used tools like
pycurl and eventlets.

%prep
%setup -q

%build
%{__python} setup.py build

%install
rm -rf $RPM_BUILD_ROOT
%{__python} setup.py install -O1 --skip-build --root %{buildroot}

%clean
rm -rf $RPM_BUILD_ROOT

%files
%{python_sitelib}/nectar/
%{python_sitelib}/nectar*.egg-info
%doc COPYRIGHT LICENSE.txt README.rst

%changelog
<<<<<<< HEAD
=======
* Wed Oct 21 2015 Ina Panova <ipanova@redhat.com> 1.4.1-1
- 1229-Json config file values must be url encoded. (ipanova@redhat.com)

>>>>>>> 03cf43d7
* Wed Sep 16 2015 Ina Panova <ipanova@redhat.com> 1.4.0-1
- As a developer I can receive headers while using download_one()
  (ipanova@redhat.com)
- 1033 - Error during build_session does not propagate to importer.
  (ipanova@redhat.com)

* Mon Aug 31 2015 Ina Panova <ipanova@redhat.com> 1.3.3-1
- Issue#1210 ConnectionError - BadStatusLine during repo sync. (ipanova@redhat.com)

* Tue Jun 02 2015 Ina Panova <ipanova@redhat.com> 1.3.2-1
- 1174283 - bump python-requests requirement to match included dep
  (asmacdo@gmail.com)
- 1124625 - fail quickly if there is a connection error (asmacdo@gmail.com)
- Log OSErrors at debug level when attempting to link files that do not exist
  (asmacdo@gmail.com)
- Handle local IOErrors in debug level logs rather than error level.
  (asmacdo@gmail.com)

* Thu Aug 21 2014 Barnaby Court <bcourt@redhat.com> 1.3.1-1
- 1127298 - Canceling a download causes hang in ThreadedDownloader (bcourt@redhat.com)

* Thu Aug 07 2014 Jeff Ortel <jortel@redhat.com> 1.3.0-1
- Updated API to support synchronous downloading of a single file.

* Thu Aug 07 2014 Jeff Ortel <jortel@redhat.com> 1.2.2-1
- 1126083 - no longer logging a failed download at ERROR level
  (mhrivnak@redhat.com)
* Fri Mar 28 2014 Jeff Ortel <jortel@redhat.com> 1.2.1-1
- 1078945 - Canceling a repo sync task does not seem to halt the
  rpm sync (bcourt@redhat.com)
- 965764 - DownloaderConfig is explicit. (rbarlow@redhat.com)
- 1078945 - Avoid use of thread join and Event.wait() so that we don't end up
  in C code that will block python signal handlers. (bcourt@redhat.com)

* Fri Mar 21 2014 Michael Hrivnak <mhrivnak@redhat.com> 1.2.0-1
- custom headers can now be specified on sessions and requests
  (mhrivnak@redhat.com)
- correcting typo in the python-requests version dep (skarmark@redhat.com)
- updating python-requests depedency version to 2.1.1 (skarmark@redhat.com)
- removing downloaders that we aren't using or supporting. Both are also known
  to have serious bugs. (mhrivnak@redhat.com)

* Mon Oct 28 2013 Sayli Karmarkar <skarmark@redhat.com> 1.1.6-1
- Merge pull request #13 from pulp/skarmark-1021662 (skarmark@redhat.com)
- 1021662 - adding proxy auth to proxy urls along with the headers
  (skarmark@redhat.com)

* Wed Oct 23 2013 Sayli Karmarkar <skarmark@redhat.com> 1.1.5-1
- minor update to the unit test (skarmark@redhat.com)
- adding a unit test to verify request headers when using
  HTTPBasicWithProxyAuth (skarmark@redhat.com)
- Moving HTTPBasicWithProxyAuth class to nectar.config and adding doc blocks
  (skarmark@redhat.com)
- 1021662 - adding a class which inherits requests.auth.AuthBase and sets up
  proxy and user basic authentication headers correctly instead of overwriting
  each other (skarmark@redhat.com)
- 1021662 - using HTTPProxyAuth when using proxy with authentication to
  populate correct field in the header (skarmark@redhat.com)

* Wed Oct 09 2013 Sayli Karmarkar <skarmark@redhat.com> 1.1.4-1
- adding dependency to python-requests >= 2.0.0 to support proxy with https
  (skarmark@redhat.com)

* Wed Oct 09 2013 Sayli Karmarkar <skarmark@redhat.com> 1.1.3-1
- updating revent downloader with the latest change in threaded downloader
  since it is generally maintained in lock-step with the threaded downloader
  (skarmark@redhat.com)
- we need to set both the 'http' and 'https' protocols to '://'.join((protocol,
  url)) (skarmark@redhat.com)
- removed workaround for no https proxy support, since we now carry python-
  requests-2.0.0 which includes updated urlllib3 and provides the https proxy
  support (skarmark@redhat.com)
- bumped docs version to match latest tag (jason.connor@gmail.com)

* Thu Sep 26 2013 Jason L Connor <jason.connor@gmail.com> 1.1.2-1
- added warnings about incomplete proxy support for the revent and threaded
  downloader (jason.connor@gmail.com)
- 1009078 - correctly set the proxies to supported protocols
  (jason.connor@gmail.com)
- always use http:// for proxy url (lars.sjostrom@svenskaspel.se)

* Tue Sep 03 2013 Jason L Connor <jason.connor@gmail.com> 1.1.1-1
- removed progress reporter thread due to race condition in the .join() with this queue and substituted it with thread-safe event firing and join()s on the worker threads (jason.connor@gmail.com)
- removed race condition between feeder thread and worker threads daemonized all spawned threads (jason.connor@gmail.com)

* Fri Aug 23 2013 Jason L Connor <jason.connor@gmail.com> 1.1.0-1
- new threaded downloader and unit tests (jason.connor@gmail.com)
- bumped nectar version to 1.1 (jason.connor@gmail.com)

* Wed Jul 31 2013 Jeff Ortel <jortel@redhat.com> 1.0.0-1
- got rid of fancy eventlet concurrency, regular os operations are faster;
  fixed bug where the report state was never started (jason.connor@gmail.com)
- fixed bug that sets mex_concurrent to None when max_concurrent is not
  provided (jason.connor@gmail.com)
- initial attempt at implementing an eventlet-based local file downloader
  (jason.connor@gmail.com)
* Wed Jul 03 2013 Jeff Ortel <jortel@redhat.com> 0.99-2
- 979582 - nectar now compensates for servers that send an incorrect content-
  encoding header for files that are gzipped. (mhrivnak@redhat.com)

* Wed Jun 05 2013 Jay Dobies <jason.dobies@redhat.com> 0.99-1
- Tweaking the version numbering until we come out with 1.0 to make it play
  nicer with tito (jason.dobies@redhat.com)

* Wed Jun 05 2013 Jay Dobies <jason.dobies@redhat.com> 0.97.1-1
- 970741 - Added error_msg field to the download report
  (jason.dobies@redhat.com)

* Mon Jun 03 2013 Jason L Connor <jason.connor@gmail.com> 0.97.0-1
- initial pass at leaky bucket throttling algorithm (jason.connor@gmail.com)

* Thu May 30 2013 Jason L Connor <jason.connor@gmail.com> 0.95.0-1
- 967939 - added kwarg processing for ssl file and data configuration options
  that make both available via the configuration instance
  (jason.connor@gmail.com)
* Mon May 20 2013 Jason L Connor <jason.connor@gmail.com> 0.90.3-2
- changed requires so for epel and fedora; commented out (for now) %%check
  (jason.connor@gmail.com)
- revent test script (jason.connor@gmail.com)
- no longer patching the thread module as it causes problems with threaded
  programs (jason.connor@gmail.com)
* Tue May 14 2013 Jason L Connor <jason.connor@gmail.com>
- new package built with tito

* Mon May 13 2013 Jason L Connor (jconnor@redhat.com) 0.90.0-1
- brought in new revent downloader to replace old eventlet downloader
- bumped version in preparation of 1.0.0 release

* Wed May 08 2013 Jason L Connor (jconnor@redhat.com) 0.0.90-1
- cut project from pulp
- initial spec file and setup.py
<|MERGE_RESOLUTION|>--- conflicted
+++ resolved
@@ -1,11 +1,7 @@
 %{!?python_sitelib: %global python_sitelib %(%{__python} -c "from %distutils.sysconfig import get_python_lib; print get_python_lib()")}
 
 Name:           python-nectar
-<<<<<<< HEAD
-Version:        1.4.0
-=======
 Version:        1.4.1
->>>>>>> 03cf43d7
 Release:        1%{?dist}
 Summary:        A download library that separates workflow from implementation details
 
@@ -49,12 +45,9 @@
 %doc COPYRIGHT LICENSE.txt README.rst
 
 %changelog
-<<<<<<< HEAD
-=======
 * Wed Oct 21 2015 Ina Panova <ipanova@redhat.com> 1.4.1-1
 - 1229-Json config file values must be url encoded. (ipanova@redhat.com)
 
->>>>>>> 03cf43d7
 * Wed Sep 16 2015 Ina Panova <ipanova@redhat.com> 1.4.0-1
 - As a developer I can receive headers while using download_one()
   (ipanova@redhat.com)

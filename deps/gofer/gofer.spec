--- conflicted
+++ resolved
@@ -6,11 +6,7 @@
 %endif
 
 Name: gofer
-<<<<<<< HEAD
-Version: 2.6.5
-=======
 Version: 2.6.6
->>>>>>> 363a6cf4
 Release: 1%{?dist}
 Summary: A lightweight, extensible python agent
 Group:   Development/Languages
@@ -270,14 +266,11 @@
 
 
 %changelog
-<<<<<<< HEAD
-=======
 * Fri Sep 25 2015 Dennis Kliban <dkliban@redhat.com> 2.6.6-1
 - Updated gofer to 2.6.6
 * Fri Sep 25 2015 Jeff Ortel <jortel@redhat.com> 2.6.6-1
 - 2.4 compat - Exception not a new-style class until 2.5. (jortel@redhat.com)
 
->>>>>>> 363a6cf4
 * Thu Sep 24 2015 Jeff Ortel <jortel@redhat.com> 2.6.5-1
 - Improved handling of malformed AMQP messages. (jortel@redhat.com)
 

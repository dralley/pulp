#!/usr/bin/env python
# -*- coding: utf-8 -*-
#
# Copyright © 2010 Red Hat, Inc.
#
# This software is licensed to you under the GNU General Public
# License as published by the Free Software Foundation; either version
# 2 of the License (GPLv2) or (at your option) any later version.
# There is NO WARRANTY for this software, express or implied,
# including the implied warranties of MERCHANTABILITY,
# NON-INFRINGEMENT, or FITNESS FOR A PARTICULAR PURPOSE. You should
# have received a copy of GPLv2 along with this software; if not, see
# http://www.gnu.org/licenses/old-licenses/gpl-2.0.txt.

import optparse
import os
import re
import subprocess
import sys

WARNING_COLOR = '\033[31m'
WARNING_RESET = '\033[0m'

DIRS = (
    '/etc',
    '/etc/bash_completion.d',
    '/etc/httpd',
    '/etc/httpd/conf.d',
    '/etc/pulp',
    '/etc/pulp/admin',
    '/etc/pulp/admin/conf.d',
    '/etc/pulp/consumer',
    '/etc/pulp/consumer/conf.d',
    '/etc/pulp/server',
    '/etc/pulp/server/plugins.conf.d',
    '/etc/pulp/content/sources/conf.d',
    '/etc/pulp/server/plugins.conf.d/nodes/importer',
    '/etc/pulp/server/plugins.conf.d/nodes/distributor',
    '/etc/pulp/agent',
    '/etc/pulp/agent/conf.d',
    '/etc/pulp/vhosts80',
    '/etc/gofer',
    '/etc/gofer/plugins',
    '/etc/pki/pulp',
    '/etc/pki/pulp/consumer',
    '/etc/pki/pulp/content',
    '/srv',
    '/srv/pulp',
    '/usr/lib/pulp/',
    '/usr/lib/pulp/agent',
    '/usr/lib/pulp/agent/handlers',
    '/usr/lib/pulp/admin',
    '/usr/lib/pulp/admin/extensions',
    '/usr/lib/pulp/consumer',
    '/usr/lib/pulp/consumer/extensions',
    '/usr/lib/gofer',
    '/usr/lib/gofer/plugins',
    '/usr/lib/yum-plugins/',
    '/var/lib/pulp',
    '/var/lib/pulp_client',
    '/var/lib/pulp_client/admin',
    '/var/lib/pulp_client/admin/extensions',
    '/var/lib/pulp_client/consumer',
    '/var/lib/pulp_client/consumer/extensions',
    '/usr/lib/pulp/plugins',
    '/usr/lib/pulp/plugins/distributors',
    '/usr/lib/pulp/plugins/importers',
    '/usr/lib/pulp/plugins/profilers',
    '/usr/lib/pulp/plugins/types',
    '/var/lib/pulp/celery',
    '/var/lib/pulp/uploads',
    '/var/log/pulp',
    '/var/www/.python-eggs', # needed for older versions of mod_wsgi
)

#
# Str entry assumes same src and dst relative path.
# Tuple entry is explicit (src, dst)
#
# Please keep alphabetized and by subproject

# Standard directories
DIR_ADMIN_EXTENSIONS = '/usr/lib/pulp/admin/extensions/'
DIR_CONSUMER_EXTENSIONS = '/usr/lib/pulp/consumer/extensions/'
DIR_PLUGINS = '/usr/lib/pulp/plugins'

LINKS = (
    # Server Configuration
    ('agent/etc/gofer/plugins/pulpplugin.conf', '/etc/gofer/plugins/pulpplugin.conf'),
    ('server/etc/pulp/server.conf', '/etc/pulp/server.conf'),
    ('client_admin/etc/pulp/admin/admin.conf', '/etc/pulp/admin/admin.conf'),
    ('client_consumer/etc/pulp/consumer/consumer.conf', '/etc/pulp/consumer/consumer.conf'),
    ('server/etc/pulp/logging', '/etc/pulp/logging'),

    # Server Web Configuration
    ('agent/pulp/agent/gofer/pulpplugin.py', '/usr/lib/gofer/plugins/pulpplugin.py'),
    ('server/srv/pulp/webservices.wsgi', '/srv/pulp/webservices.wsgi'),

    # Pulp Nodes
    ('nodes/common/etc/pulp/nodes.conf', '/etc/pulp/nodes.conf'),
    ('nodes/parent/etc/httpd/conf.d/pulp_nodes.conf', '/etc/httpd/conf.d/pulp_nodes.conf'),
    ('nodes/child/etc/pulp/server/plugins.conf.d/nodes/importer/http.conf',
     '/etc/pulp/server/plugins.conf.d/nodes/importer/http.conf'),
    ('nodes/parent/etc/pulp/server/plugins.conf.d/nodes/distributor/http.conf',
     '/etc/pulp/server/plugins.conf.d/nodes/distributor/http.conf'),
    ('nodes/child/etc/pulp/agent/conf.d/nodes.conf', '/etc/pulp/agent/conf.d/nodes.conf'),
    ('nodes/child/pulp_node/importers/types/nodes.json', DIR_PLUGINS + '/types/node.json'),
)


def parse_cmdline():
    """
    Parse and validate the command line options.
    """
    parser = optparse.OptionParser()

    parser.add_option('-I', '--install',
                      action='store_true',
                      help='install pulp development files')
    parser.add_option('-U', '--uninstall',
                      action='store_true',
                      help='uninstall pulp development files')
    parser.add_option('-D', '--debug',
                      action='store_true',
                      help=optparse.SUPPRESS_HELP)

    parser.set_defaults(install=False,
                        uninstall=False,
                        debug=True)

    opts, args = parser.parse_args()

    if opts.install and opts.uninstall:
        parser.error('both install and uninstall specified')

    if not (opts.install or opts.uninstall):
        parser.error('neither install or uninstall specified')

    return (opts, args)

def warning(msg):
    print "%s%s%s" % (WARNING_COLOR, msg, WARNING_RESET)

def debug(opts, msg):
    if not opts.debug:
        return
    sys.stderr.write('%s\n' % msg)


def create_dirs(opts):
    for d in DIRS:
        if os.path.exists(d) and os.path.isdir(d):
            debug(opts, 'skipping %s exists' % d)
            continue
        debug(opts, 'creating directory: %s' % d)
        os.makedirs(d, 0777)


def getlinks():
    links = []
    for l in LINKS:
        if isinstance(l, (list, tuple)):
            src = l[0]
            dst = l[1]
        else:
            src = l
            dst = os.path.join('/', l)
        links.append((src, dst))

    if sys.version_info >= (2, 6):
        # Don't try to link apache on RHEL 5 since it is not supported for the server

        # Get links for httpd conf files according to apache version, since things
        # changed substantially between apache 2.2 and 2.4.
        apache_22_conf = ('server/etc/httpd/conf.d/pulp_apache_22.conf', '/etc/httpd/conf.d/pulp.conf')
        apache_24_conf = ('server/etc/httpd/conf.d/pulp_apache_24.conf', '/etc/httpd/conf.d/pulp.conf')

        apachectl_output = subprocess.Popen(['apachectl', '-v'], stdout=subprocess.PIPE).communicate()[0]
        search_result = re.search(r'Apache\/([0-9]+)\.([0-9]+)\.([0-9]+)', apachectl_output)
        apache_version = tuple(map(int, search_result.groups()))
        if apache_version >= (2, 4, 0):
            src, dst = apache_24_conf
        else:
            src, dst = apache_22_conf

        links.append((src, dst))

<<<<<<< HEAD
    lsb_vendor = subprocess.Popen(['lsb_release', '-si'],
                                  stdout=subprocess.PIPE).communicate()[0].strip()
    if lsb_vendor not in ('RedHatEnterpriseServer', 'Fedora'):
        print 'Your Linux vendor is not supported by this script: %s' % lsb_vendor
        sys.exit(1)

    lsb_version = float(subprocess.Popen(['lsb_release', '-sr'],
                                         stdout=subprocess.PIPE).communicate()[0])
    if lsb_version < 7.0:
        links.append(('server/etc/rc.d/init.d/pulp_celerybeat', '/etc/rc.d/init.d/pulp_celerybeat'))
        links.append(('server/etc/rc.d/init.d/pulp_workers',
                      '/etc/rc.d/init.d/pulp_workers'))
        links.append(('/etc/rc.d/init.d/pulp_workers',
                      '/etc/rc.d/init.d/pulp_resource_manager'))
        links.append(('server/etc/default/upstart_pulp_celerybeat', '/etc/default/pulp_celerybeat'))
        links.append(('server/etc/default/upstart_pulp_workers', '/etc/default/pulp_workers'))
        links.append(('server/etc/default/upstart_pulp_resource_manager',
                      '/etc/default/pulp_resource_manager'))
    else:
        links.append(('server/etc/default/systemd_pulp_celerybeat', '/etc/default/pulp_celerybeat'))
        links.append(('server/etc/default/systemd_pulp_workers', '/etc/default/pulp_workers'))
        links.append(('server/etc/default/systemd_pulp_resource_manager',
                      '/etc/default/pulp_resource_manager'))
        links.append(('server/usr/lib/systemd/system/pulp_celerybeat.service',
                      '/usr/lib/systemd/system/pulp_celerybeat.service'))
        links.append(('server/usr/lib/systemd/system/pulp_resource_manager.service',
                      '/usr/lib/systemd/system/pulp_resource_manager.service'))
        links.append(('server/usr/lib/systemd/system/pulp_workers.service',
                      '/usr/lib/systemd/system/pulp_workers.service'))

=======
>>>>>>> cfa5006c
    return links


def install(opts):
    warnings = []
    create_dirs(opts)
    currdir = os.path.abspath(os.path.dirname(__file__))
    for src, dst in getlinks():
        warning_msg = create_link(opts, os.path.join(currdir,src), dst)
        if warning_msg:
            warnings.append(warning_msg)

    # Grant apache write access to the pulp tools log file and pulp
    # packages dir
    os.system('chown -R apache:apache /var/log/pulp')
    os.system('chown -R apache:apache /var/lib/pulp')

    # The Celery init script will get angry if /etc/default things aren't root owned
    os.system('chown root:root /etc/default/pulp_celerybeat')
    os.system('chown root:root /etc/default/pulp_workers')
    os.system('chown root:root /etc/default/pulp_resource_manager')

    # Guarantee apache always has write permissions
    os.system('chmod 3775 /var/log/pulp')
    os.system('chmod 3775 /var/lib/pulp')

    # Generate certificates
    print 'generating certificates'
    os.system(os.path.join(os.curdir, 'server/bin/pulp-gen-ca-certificate'))
    os.system(os.path.join(os.curdir, 'nodes/common/bin/pulp-gen-nodes-certificate'))

    # Unfortunately, our unit tests fail to mock the CA certificate and key, so we need to make
    # those world readable. Until we fix this, we cannot close #1048297
    os.system('chmod 644 /etc/pki/pulp/ca.*')
    os.system('chown apache:apache /etc/pki/pulp/content')

    if warnings:
        print "\n***\nPossible problems:  Please read below\n***"
        for w in warnings:
            warning(w)
    return os.EX_OK


def uninstall(opts):
    for src, dst in getlinks():
        debug(opts, 'removing link: %s' % dst)
        if not os.path.islink(dst):
            debug(opts, '%s does not exist, skipping' % dst)
            continue
        os.unlink(dst)

    # Link between pulp and apache
    if os.path.exists('/var/www/pub'):
        os.unlink('/var/www/pub')

    # Old link between pulp and apache, make sure it's cleaned up
    if os.path.exists('/var/www/html/pub'):
        os.unlink('/var/www/html/pub')

    # Remove generated certificates
    print 'removing certificates'
    os.system('rm -rf /etc/pki/pulp/*')

    return os.EX_OK


def create_link(opts, src, dst):
    if not os.path.lexists(dst):
        return _create_link(opts, src, dst)

    if not os.path.islink(dst):
        return "[%s] is not a symbolic link as we expected, please adjust if this is not what you intended." % (dst)

    if not os.path.exists(os.readlink(dst)):
        warning('BROKEN LINK: [%s] attempting to delete and fix it to point to %s.' % (dst, src))
        try:
            os.unlink(dst)
            return _create_link(opts, src, dst)
        except:
            msg = "[%s] was a broken symlink, failed to delete and relink to [%s], please fix this manually" % (dst, src)
            return msg

    debug(opts, 'verifying link: %s points to %s' % (dst, src))
    dst_stat = os.stat(dst)
    src_stat = os.stat(src)
    if dst_stat.st_ino != src_stat.st_ino:
        msg = "[%s] is pointing to [%s] which is different than the intended target [%s]" % (dst, os.readlink(dst), src)
        return msg

def _create_link(opts, src, dst):
        debug(opts, 'creating link: %s pointing to %s' % (dst, src))
        try:
            os.symlink(src, dst)
        except OSError, e:
            msg = "Unable to create symlink for [%s] pointing to [%s], received error: <%s>" % (dst, src, e)
            return msg

# -----------------------------------------------------------------------------

if __name__ == '__main__':
    # TODO add something to check for permissions
    opts, args = parse_cmdline()
    if opts.install:
        sys.exit(install(opts))
    if opts.uninstall:
        sys.exit(uninstall(opts))<|MERGE_RESOLUTION|>--- conflicted
+++ resolved
@@ -185,7 +185,6 @@
 
         links.append((src, dst))
 
-<<<<<<< HEAD
     lsb_vendor = subprocess.Popen(['lsb_release', '-si'],
                                   stdout=subprocess.PIPE).communicate()[0].strip()
     if lsb_vendor not in ('RedHatEnterpriseServer', 'Fedora'):
@@ -216,8 +215,6 @@
         links.append(('server/usr/lib/systemd/system/pulp_workers.service',
                       '/usr/lib/systemd/system/pulp_workers.service'))
 
-=======
->>>>>>> cfa5006c
     return links
 
 

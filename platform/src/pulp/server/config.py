# -*- coding: utf-8 -*-
#
# Copyright © 2010 Red Hat, Inc.
#
# This software is licensed to you under the GNU General Public
# License as published by the Free Software Foundation; either version
# 2 of the License (GPLv2) or (at your option) any later version.
# There is NO WARRANTY for this software, express or implied,
# including the implied warranties of MERCHANTABILITY,
# NON-INFRINGEMENT, or FITNESS FOR A PARTICULAR PURPOSE. You should
# have received a copy of GPLv2 along with this software; if not, see
# http://www.gnu.org/licenses/old-licenses/gpl-2.0.txt.

import os
import socket
from ConfigParser import SafeConfigParser

# global configuration --------------------------------------------------------

config = None # ConfigParser.SafeConfigParser instance

# to guarantee that a section and/or setting exists, add a default value here
_default_values = {
    'consumer_history': {
        'lifetime': '180', # in days
    },
    'coordinator': {
        'task_state_poll_interval': '0.1',
    },
    'data_reaping': {
        'reaper_interval': '0.25',
        'archived_calls': '0.5',
        'consumer_history': '60',
        'repo_sync_history': '60',
        'repo_publish_history': '60',
        'repo_group_publish_history': '60',
    },
    'database': {
        'name': 'pulp_database',
        'seeds': 'localhost:27017',
        'operation_retries': '2',
    },
    'email': {
        'host': 'localhost',
        'port': '25',
        'enabled' : 'false'
    },
    'oauth': {
        'enabled': 'false',
    },
    'ldap': {
        'enabled': 'false',
        'uri': 'ldap://localhost',
        'base': 'dc=localhost',
        'tls': 'false',
    },
<<<<<<< HEAD
    'oauth': {
        'enabled': 'false',
    },
    'ldap': {
        'enabled': 'false',
        'uri': 'ldap://localhost',
        'base': 'dc=localhost',
        'tls': 'false',
    },
=======
>>>>>>> d45f4df1
    'logs': {
        'config': '/etc/pulp/logging/basic.cfg',
        'db_config' : '/etc/pulp/logging/db.cfg',
    },
    'messaging': {
        'url': 'tcp://localhost:5672',
        'cacert': '/etc/pki/qpid/ca/ca.crt',
        'clientcert': '/etc/pki/qpid/client/client.pem',
        'topic_exchange': 'amq.topic',
        'install_timeout': '10:600',
        'update_timeout': '10:600',
        'uninstall_timeout': '10:600',
        'bind_timeout': '2592000:600',
        'unbind_timeout': '2592000:600',
    },
    'scheduler': {
        'dispatch_interval': '30',
    },
    'security': {
        'cacert': '/etc/pki/pulp/ca.crt',
        'cakey': '/etc/pki/pulp/ca.key',
        'ssl_ca_certificate' : '/etc/pki/pulp/ssl_ca.crt',
        'user_cert_expiration': '7',
        'consumer_cert_expiration': '3650',
        'serial_number_path': '/var/lib/pulp/sn.dat',
    },
    'server': {
        'server_name': socket.gethostname(),
        'default_login': 'admin',
        'default_password': 'admin',
        'debugging_mode': 'false',
        'storage_dir': '/var/lib/pulp/',
    },
    'tasks': {
        'concurrency_threshold': '9',
        'dispatch_interval': '0.5',
        'archived_call_lifetime': '48',
        'consumer_content_weight': '0',
        'create_weight': '0',
        'publish_weight': '1',
        'sync_weight': '2',
    },
}

# to add a default configuration file, list the full path here
_config_files = ['/etc/pulp/server.conf']

# configuration api -----------------------------------------------------------

def check_config_files():
    """
    Check for read permissions on the configuration files. Raise a runtime error
    if the file doesn't exist or the read permissions are lacking.
    """
    for config_file in _config_files:
        if not os.access(config_file, os.F_OK):
            raise RuntimeError('Cannot find configuration file: %s' % config_file)
        if not os.access(config_file, os.R_OK):
            raise RuntimeError('Cannot read configuration file: %s' % config_file)
    return 'Yeah!'


def load_configuration():
    """
    Check the configuration files and load the global 'config' object from them.
    """
    global config
    check_config_files()
    config = SafeConfigParser()
    # add the defaults first
    for section, settings in _default_values.items():
        config.add_section(section)
        for option, value in settings.items():
            config.set(section, option, value)
    # read the config files
    return config.read(_config_files)


def add_config_file(file_path):
    """
    Convenience function to add a new file to the list of configuration files,
    then re-load the global config and re-configure logging.

    @type file_path: str
    @param file_path: full path to the new file to add
    """
    global _config_files
    if file_path in _config_files:
        raise RuntimeError('File, %s, already in configuration files' % file_path)
    _config_files.append(file_path)
    load_configuration()


def remove_config_file(file_path):
    """
    Convenience function to remove a file from the list of configuration files,
    then re-load the global config and re-configure logging.

    @type file_path: str
    @param file_path: full path to the file to remove
    """
    global _config_files
    if file_path not in _config_files:
        raise RuntimeError('File, %s, not in configuration files' % file_path)
    _config_files.remove(file_path)
    load_configuration()

# ------------------------------------------------------------------------------

load_configuration()<|MERGE_RESOLUTION|>--- conflicted
+++ resolved
@@ -54,18 +54,6 @@
         'base': 'dc=localhost',
         'tls': 'false',
     },
-<<<<<<< HEAD
-    'oauth': {
-        'enabled': 'false',
-    },
-    'ldap': {
-        'enabled': 'false',
-        'uri': 'ldap://localhost',
-        'base': 'dc=localhost',
-        'tls': 'false',
-    },
-=======
->>>>>>> d45f4df1
     'logs': {
         'config': '/etc/pulp/logging/basic.cfg',
         'db_config' : '/etc/pulp/logging/db.cfg',

--- conflicted
+++ resolved
@@ -591,15 +591,12 @@
                                help=_("path location to the entitlement certificate consumers will be provided at bind to grant access to this repo"))
         self.parser.add_option("--consumer_key", dest="consumer_key",
                                help=_("path location to the consumer entitlement certificate key"))
-<<<<<<< HEAD
         self.parser.add_option("--remove_consumer_cert", dest="remove_consumer_cert", action="store_true",
                                help=_("if specified, the consumer certificate information will be removed from this repo"))
         self.parser.add_option("--schedule", dest="sync_schedule",
                                help=_("cron entry date and time syntax for scheduling automatic repository synchronizations"))
-=======
         #self.parser.add_option("--schedule", dest="sync_schedule",
         #                       help=_("cron entry date and time syntax for scheduling automatic repository synchronizations"))
->>>>>>> 46d28d0e
         self.parser.add_option("--symlinks", dest="use_symlinks",
                                help=_("use symlinks instead of copying bits locally; applicable for local syncs (repository must be empty)"))
         self.parser.add_option("--relativepath", dest="relative_path",

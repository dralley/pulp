--- conflicted
+++ resolved
@@ -233,15 +233,11 @@
 
 class Role(Base):
     def __init__(self, name, description, action_types, resource_type):
-<<<<<<< HEAD
-        Base.__init__(self)
-=======
->>>>>>> 1f26b7b5
+        Base.__init__(self)
         self.name = name
         self.description = description
         self.action_types = action_types
         self.resource_type = resource_type
-<<<<<<< HEAD
         self.parent = None
 
     def __unicode__(self):
@@ -266,9 +262,3 @@
         self.role = role
         self.instance = instance
         self.user = user
-
-=======
-
-    def __unicode__(self):
-        return unicode(self.name)
->>>>>>> 1f26b7b5

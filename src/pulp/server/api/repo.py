--- conflicted
+++ resolved
@@ -533,15 +533,10 @@
         #remove any distributions
         for distroid in repo['distributionid']:
             self.remove_distribution(repo['id'], distroid)
-<<<<<<< HEAD
-
-
-=======
             try:
                 self.distroapi.delete(distroid, keep_files)
             except DistributionHasReferences:
                 log.info("Distribution Id [%s] has other references; leaving it in the db" % distroid)
->>>>>>> a323f75f
         #remove files:
         for fileid in repo['files']:
             repos = self.find_repos_by_files(fileid)

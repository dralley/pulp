# Copyright (c) 2013 Red Hat, Inc.
#
# This software is licensed to you under the GNU General Public
# License as published by the Free Software Foundation; either version
# 2 of the License (GPLv2) or (at your option) any later version.
# There is NO WARRANTY for this software, express or implied,
# including the implied warranties of MERCHANTABILITY,
# NON-INFRINGEMENT, or FITNESS FOR A PARTICULAR PURPOSE. You should
# have received a copy of GPLv2 along with this software; if not, see
# http://www.gnu.org/licenses/old-licenses/gpl-2.0.txt.

"""
Provides classes for managing the content unit manifest.
The manifest is a json encoded file that defines content units
associated with repository.  The units themselves are stored in a separate
json encoded file.  For performance reasons, the unit files are compressed.
"""

import os
import gzip
import errno

from logging import getLogger

from nectar.request import DownloadRequest
from nectar.listener import AggregatingEventListener

from pulp.server.compat import json

from pulp_node import pathlib
from pulp_node.error import ManifestDownloadError


log = getLogger(__name__)


# --- constants -------------------------------------------------------------------------

MANIFEST_VERSION = 2
MANIFEST_FILE_NAME = 'manifest.json'
UNITS_FILE_NAME = 'units.json.gz'

<<<<<<< HEAD
=======
ID = 'id'
VERSION = 'version'
PUBLISHING_DETAILS = 'publishing_details'
PATH = 'path'
UNITS = 'units'
>>>>>>> 9068c7c8
UNITS_PATH = 'path'
UNITS_TOTAL = 'total'
UNITS_SIZE = 'size'


# --- utils -----------------------------------------------------------------------------

def unzip(path, destination, bfrlen=65535):
    """
    Unzip the file at the specified path.
    :param path: The path to the file to be unzipped.
    :type path: str
    :param destination: The destination path.
    :type destination: str
    :param bfrlen: The buffer size in bytes.
    :type bfrlen: int
    :raise IOError: on any i/o error.
    """
    fp_in = gzip.open(path)
    try:
        with open(destination, 'w+') as fp_out:
            while True:
                bfr = fp_in.read(bfrlen)
                if bfr:
                    fp_out.write(bfr)
                else:
                    break
    finally:
        fp_in.close()


# --- manifest --------------------------------------------------------------------------


class Manifest(object):
    """
    Provides structured access to the information contained within the manifest
    and access to the content units associated with the manifest through
    and iterator to ensure a small memory footprint.
    :ivar id: The unique manifest ID.
    :type id: str
    :ivar total_units: The number of units in the units file.
    :type total_units: int
    :param publishing_details: Details of how units have been published.
    :type publishing_details: dict
    """

    def __init__(self, path, manifest_id=None):
        """
        :param path: The path to either a directory containing the standard
            named manifest or the absolute path to the manifest.
        :type path: str
        :param manifest_id: An optional manifest ID.
        :type manifest_id: str
        """
        self.id = manifest_id
        self.version = MANIFEST_VERSION
        self.units = {UNITS_PATH: None, UNITS_TOTAL: 0, UNITS_SIZE: 0}
        self.publishing_details = {}
        if os.path.isdir(path):
            path = pathlib.join(path, MANIFEST_FILE_NAME)
        self.path = path

    def write(self):
        """
        Write the manifest to a json encoded file at the specified path.
        :raise IOError: on I/O errors.
        :raise ValueError: on json encoding errors
        """
<<<<<<< HEAD
        state = dict(
            id=self.id,
            version=self.version,
            units=self.units,
            publishing_details=self.publishing_details)
        with open(self.path, 'w+') as fp:
            json.dump(state, fp, indent=2)

    def read(self, migration=None):
        """
        Read the manifest file at the specified path.
        The manifest is updated using the contents of the read json document.
        :param migration: Migration function used to migrate the document.
        :type migration: callable
        :raise IOError: on I/O errors.
        :raise ValueError: on json decoding errors
        """
        if migration:
            migration(self.path)
        with open(self.path) as fp:
            d = json.load(fp)
            self.__dict__.update(d)
=======
        state = {
            ID: self.id,
            VERSION: self.version,
            UNITS: self.units,
            PUBLISHING_DETAILS: self.publishing_details
        }
        with open(self.path, 'w+') as fp:
            json.dump(state, fp, indent=2)

    def read(self, path=None):
        """
        Read the manifest file at the specified path.
        The manifest is updated using the contents of the read json document.
        :param path: An optional path to the manifest.
        :type path: str
        :raise IOError: on I/O errors.
        :raise ValueError: on json decoding errors
        """
        with open(path or self.path) as fp:
            d = json.load(fp)
        self.id = d.get(ID)
        self.version = d.get(VERSION, 0)
        self.units = d.get(UNITS, {UNITS_PATH: None, UNITS_TOTAL: 0, UNITS_SIZE: 0})
        self.publishing_details = d.get(PUBLISHING_DETAILS, {})
>>>>>>> 9068c7c8

    def get_units(self):
        """
        Get the content units referenced in the manifest.
        :return: An iterator used to read downloaded content units.
        :rtype: iterable
        :raise IOError: on I/O errors.
        :raise ValueError: json decoding errors
        """
        total = self.units[UNITS_TOTAL]
        if total:
            path = self.units_path()
            path = self.unzip_units(path)
            return UnitIterator(path, total)
        else:
            return []

    def units_published(self, unit_writer):
        """
        Update the manifest publishing information.
        :param unit_writer: A writer used to publish the units.
        :type unit_writer: UnitWriter
        """
        self.units[UNITS_TOTAL] = unit_writer.total_units
        self.units[UNITS_SIZE] = unit_writer.bytes_written

    def published(self, details):
        """
        Update the publishing details.
        :param details: Publishing details.
        :type details: dict
        """
        self.publishing_details.update(details)

    def is_valid(self):
        """
        Get whether the manifest is valid.
        To start with, compare the version number.
        :return: True if valid.
        :rtype: bool
        """
        try:
            return self.version == MANIFEST_VERSION
        except AttributeError:
            return False

    def has_valid_units(self):
        """
        Validate the associated units file by comparing the size of the
        units file to units_size in the manifest.
        :return: True if valid.
        :rtype: bool
<<<<<<< HEAD
        """
        try:
            path = self.units_path()
            size = os.path.getsize(path)
            return size == self.units[UNITS_SIZE]
        except OSError, e:
            if e.errno != errno.ENOENT:
                raise
        return False

    def unzip_units(self, path):
        """
=======
        """
        try:
            path = self.units_path()
            size = os.path.getsize(path)
            return size == self.units[UNITS_SIZE]
        except OSError, e:
            if e.errno != errno.ENOENT:
                raise
        return False

    def unzip_units(self, path):
        """
>>>>>>> 9068c7c8
        Uncompress the unit file at the specified path and update
        the path and size stored in the manifest.
        :param path: The path to a units file.
        :type path: str
        :return: The path to the unzipped file.
        :rtype:str
        :raise IOError: on any i/o error.
        """
        if not path.endswith('.gz'):
            return path
        if not self.has_valid_units():
            return path
        destination = path[:-3]
        unzip(path, destination)
        self.units[UNITS_PATH] = destination
        self.units[UNITS_SIZE] = os.path.getsize(destination)
        os.unlink(path)
        self.write()
        return destination

    def units_path(self):
        """
        Get the absolute path to the associated units file.
        The path is
        """
        return self.units[UNITS_PATH] or pathlib.join(os.path.dirname(self.path), UNITS_FILE_NAME)

    def __eq__(self, other):
        if isinstance(other, Manifest):
            return self.id == other.id
        else:
            return False

    def __ne__(self, other):
        return not self == other


class RemoteManifest(Manifest):
    """
    Represents a remote manifest.
    """

<<<<<<< HEAD
    def __init__(self, url, downloader, destination):
=======
    def __init__(self, url, downloader, path=None):
>>>>>>> 9068c7c8
        """
        :param url: The URL to the remote manifest.
        :type url: str
        :param downloader: The downloader used for fetch methods.
        :type downloader: nectar.downloaders.base.Downloader
<<<<<<< HEAD
        :param destination: An absolute path to a file or directory.
        :type destination: str
        """
        if os.path.isdir(destination):
            destination = pathlib.join(destination, MANIFEST_FILE_NAME)
        Manifest.__init__(self, destination)
        self.url = str(url)
        self.downloader = downloader
        self.destination = destination

    def fetch(self, migration=None):
        """
        Fetch the manifest file using the specified URL.
        :param migration: Migration function used to migrate the document.
        :type migration: callable
=======
        :param path: An absolute path to a file or directory.
        :type path: str
        """
        Manifest.__init__(self, path)
        self.url = str(url)
        self.downloader = downloader

    def fetch(self):
        """
        Fetch the manifest file using the specified URL.
>>>>>>> 9068c7c8
        :raise ManifestDownloadError: on downloading errors.
        :raise HTTPError: on URL errors.
        :raise ValueError: on json decoding errors
        """
        listener = AggregatingEventListener()
<<<<<<< HEAD
        request = DownloadRequest(self.url, self.destination)
=======
        destination = os.path.join(os.path.dirname(self.path), '.' + MANIFEST_FILE_NAME)
        request = DownloadRequest(self.url, destination)
>>>>>>> 9068c7c8
        self.downloader.event_listener = listener
        self.downloader.download([request])
        if listener.failed_reports:
            report = listener.failed_reports[0]
            raise ManifestDownloadError(self.url, report.error_msg)
<<<<<<< HEAD
        self.read(migration)
=======
        self.read(destination)
>>>>>>> 9068c7c8

    def fetch_units(self):
        """
        Fetch the units file referenced in the manifest.
        :raise ManifestDownloadError: on downloading errors.
        :raise HTTPError: on URL errors.
        :raise ValueError: on json decoding errors
        """
        base_url = self.url.rsplit('/', 1)[0]
        url = pathlib.join(base_url, UNITS_FILE_NAME)
        destination = pathlib.join(os.path.dirname(self.path), UNITS_FILE_NAME)
        request = DownloadRequest(str(url), destination)
        listener = AggregatingEventListener()
        self.downloader.event_listener = listener
        self.downloader.download([request])
        if listener.failed_reports:
            report = listener.failed_reports[0]
            raise ManifestDownloadError(self.url, report.error_msg)


class UnitWriter(object):
    """
    Writes json encoded content units to a file.
    This approach is 30x faster than opening, appending, and closing for each unit.
    :ivar path:  The absolute path to a file or directory.  When a directory is specified,
        the standard file name is appended.
    :type path: str
    :ivar fp: The file pointer used to write units to the file.
    :type fp: A python file object.
    :ivar total_units: Tracks the total number of units written.
    :type total_units: int
    :ivar bytes_written: The total number of bytes written.
    :type bytes_written: int
    """

    def __init__(self, path):
        """
        :param path: The absolute path to a file or directory.
            When a directory is specified, the standard file name is appended.
        :type path: str
        :raise IOError: on I/O errors
        """
        if os.path.isdir(path):
            path = pathlib.join(path, UNITS_FILE_NAME)
        self.path = path
        self.fp = gzip.open(path, 'wb')
        self.total_units = 0
        self.bytes_written = 0

    @property
    def closed(self):
        """
        Determines if the file is closed or not. This exists because
        the gzip API changed drastically from python 2.6 to 2.7.
        :return: True if the file is closed.
        :rtype: bool
        """
        try:
            # python 2.7
            return self.fp.closed
        except AttributeError:
            # python 2.6
            return self.fp.fileobj.closed

    def add(self, unit):
        """
        Add (write) the specified unit to the file as a json encoded string.
        :param unit: A content unit.
        :type unit: dict
        :raise IOError: on I/O errors.
        :raise ValueError: json encoding errors
        """
        self.total_units += 1
        json_unit = json.dumps(unit)
        self.fp.write(json_unit)
        self.fp.write('\n')

    def close(self):
        """
        Close and compress the associated file.  This method is idempotent.
        :return: The number of units written.
        :rtype: int
        """
        if not self.closed:
            self.fp.close()
            self.bytes_written = os.path.getsize(self.path)
        return self.total_units

    def __enter__(self):
        return self

    def __exit__(self, *unused):
        self.close()
        return False

    def __del__(self):
        # just in case the writer is not properly closed.
        self.close()


class UnitIterator:
    """
    Used to iterate content units inventory file associated with a manifest.
    The file contains (1) json encoded unit per line.  The total number
    of units in the file is reported by __len__().
    """

    @staticmethod
    def get_units(path):
        with open(path) as fp:
            while True:
                begin = fp.tell()
                json_unit = fp.readline()
                end = fp.tell()
                if json_unit:
                    unit = json.loads(json_unit)
                    length = (end - begin)
                    ref = UnitRef(path, begin, length)
                    yield (unit, ref)
                else:
                    break

    def __init__(self, path, total_units):
        """
        :param path: The absolute path to the units file to be iterated.
        :type path: str
        :param total_units: The number of units contained in the units file.
        :type total_units: int
        """
        self.unit_generator = UnitIterator.get_units(path)
        self.total_units = total_units

    def next(self):
        return self.unit_generator.next()

    def __iter__(self):
        return self

    def __len__(self):
        return self.total_units


class UnitRef(object):
    """
    Reference to a unit within the downloaded units file.
    :ivar path: The absolute path to the units file.
    :type path: str
    :ivar offset: The offset for a specific unit with the file.
    :type offset: int
    :ivar length: The length of a specific unit within the file.
    :type length: int
    """

    def __init__(self, path, offset, length):
        """
        :param path: The absolute path to the units file.
        :type path: str
        :param offset: The offset for a specific unit with the file.
        :type offset: int
        :param length: The length of a specific unit within the file.
        :type length: int
        """
        self.path = path
        self.offset = offset
        self.length = length

    def fetch(self):
        """
        Fetch referenced content unit from the units file.
        :return: The json decoded unit.
        :rtype: dict
        :raise IOError: on I/O errors.
        :raise ValueError: json decoding errors
        """
        with open(self.path) as fp:
            fp.seek(self.offset)
            json_unit = fp.read(self.length)
            return json.loads(json_unit)<|MERGE_RESOLUTION|>--- conflicted
+++ resolved
@@ -40,14 +40,11 @@
 MANIFEST_FILE_NAME = 'manifest.json'
 UNITS_FILE_NAME = 'units.json.gz'
 
-<<<<<<< HEAD
-=======
 ID = 'id'
 VERSION = 'version'
 PUBLISHING_DETAILS = 'publishing_details'
 PATH = 'path'
 UNITS = 'units'
->>>>>>> 9068c7c8
 UNITS_PATH = 'path'
 UNITS_TOTAL = 'total'
 UNITS_SIZE = 'size'
@@ -117,30 +114,6 @@
         :raise IOError: on I/O errors.
         :raise ValueError: on json encoding errors
         """
-<<<<<<< HEAD
-        state = dict(
-            id=self.id,
-            version=self.version,
-            units=self.units,
-            publishing_details=self.publishing_details)
-        with open(self.path, 'w+') as fp:
-            json.dump(state, fp, indent=2)
-
-    def read(self, migration=None):
-        """
-        Read the manifest file at the specified path.
-        The manifest is updated using the contents of the read json document.
-        :param migration: Migration function used to migrate the document.
-        :type migration: callable
-        :raise IOError: on I/O errors.
-        :raise ValueError: on json decoding errors
-        """
-        if migration:
-            migration(self.path)
-        with open(self.path) as fp:
-            d = json.load(fp)
-            self.__dict__.update(d)
-=======
         state = {
             ID: self.id,
             VERSION: self.version,
@@ -165,7 +138,6 @@
         self.version = d.get(VERSION, 0)
         self.units = d.get(UNITS, {UNITS_PATH: None, UNITS_TOTAL: 0, UNITS_SIZE: 0})
         self.publishing_details = d.get(PUBLISHING_DETAILS, {})
->>>>>>> 9068c7c8
 
     def get_units(self):
         """
@@ -218,7 +190,6 @@
         units file to units_size in the manifest.
         :return: True if valid.
         :rtype: bool
-<<<<<<< HEAD
         """
         try:
             path = self.units_path()
@@ -231,20 +202,6 @@
 
     def unzip_units(self, path):
         """
-=======
-        """
-        try:
-            path = self.units_path()
-            size = os.path.getsize(path)
-            return size == self.units[UNITS_SIZE]
-        except OSError, e:
-            if e.errno != errno.ENOENT:
-                raise
-        return False
-
-    def unzip_units(self, path):
-        """
->>>>>>> 9068c7c8
         Uncompress the unit file at the specified path and update
         the path and size stored in the manifest.
         :param path: The path to a units file.
@@ -287,33 +244,12 @@
     Represents a remote manifest.
     """
 
-<<<<<<< HEAD
-    def __init__(self, url, downloader, destination):
-=======
     def __init__(self, url, downloader, path=None):
->>>>>>> 9068c7c8
         """
         :param url: The URL to the remote manifest.
         :type url: str
         :param downloader: The downloader used for fetch methods.
         :type downloader: nectar.downloaders.base.Downloader
-<<<<<<< HEAD
-        :param destination: An absolute path to a file or directory.
-        :type destination: str
-        """
-        if os.path.isdir(destination):
-            destination = pathlib.join(destination, MANIFEST_FILE_NAME)
-        Manifest.__init__(self, destination)
-        self.url = str(url)
-        self.downloader = downloader
-        self.destination = destination
-
-    def fetch(self, migration=None):
-        """
-        Fetch the manifest file using the specified URL.
-        :param migration: Migration function used to migrate the document.
-        :type migration: callable
-=======
         :param path: An absolute path to a file or directory.
         :type path: str
         """
@@ -324,28 +260,19 @@
     def fetch(self):
         """
         Fetch the manifest file using the specified URL.
->>>>>>> 9068c7c8
         :raise ManifestDownloadError: on downloading errors.
         :raise HTTPError: on URL errors.
         :raise ValueError: on json decoding errors
         """
         listener = AggregatingEventListener()
-<<<<<<< HEAD
-        request = DownloadRequest(self.url, self.destination)
-=======
         destination = os.path.join(os.path.dirname(self.path), '.' + MANIFEST_FILE_NAME)
         request = DownloadRequest(self.url, destination)
->>>>>>> 9068c7c8
         self.downloader.event_listener = listener
         self.downloader.download([request])
         if listener.failed_reports:
             report = listener.failed_reports[0]
             raise ManifestDownloadError(self.url, report.error_msg)
-<<<<<<< HEAD
-        self.read(migration)
-=======
         self.read(destination)
->>>>>>> 9068c7c8
 
     def fetch_units(self):
         """

# -*- coding: utf-8 -*-
#
# Copyright © 2013 Red Hat, Inc.
#
# This software is licensed to you under the GNU General Public
# License as published by the Free Software Foundation; either version
# 2 of the License (GPLv2) or (at your option) any later version.
# There is NO WARRANTY for this software, express or implied,
# including the implied warranties of MERCHANTABILITY,
# NON-INFRINGEMENT, or FITNESS FOR A PARTICULAR PURPOSE. You should
# have received a copy of GPLv2 along with this software; if not, see
# http://www.gnu.org/licenses/old-licenses/gpl-2.0.txt.

import os
import sys
import tempfile
import shutil
import random
import gzip

from copy import deepcopy

from mock import Mock, patch
from base import WebTest

from nectar.downloaders.curl import HTTPSCurlDownloader
from nectar.request import DownloadRequest
from nectar.config import DownloaderConfig

sys.path.insert(0, os.path.abspath(os.path.dirname(__file__)) + "/mocks")

from pulp_node.distributors.http.distributor import NodesHttpDistributor, entry_point as dist_entry_point
from pulp_node.importers.http.importer import NodesHttpImporter, entry_point as imp_entry_point
from pulp_node.handlers.handler import NodeHandler, RepositoryHandler

from pulp.plugins.loader import api as plugin_api
from pulp.plugins.types import database as unit_db
from pulp.server.db.model.repository import Repo, RepoDistributor, RepoImporter
from pulp.server.db.model.repository import RepoContentUnit
from pulp.server.db.model.consumer import Consumer, Bind
from pulp.server.exceptions import MissingResource
from pulp.plugins import model as plugin_model
from pulp.plugins.config import PluginCallConfiguration
from pulp.plugins.conduits.repo_publish import RepoPublishConduit
from pulp.plugins.conduits.repo_sync import RepoSyncConduit
from pulp.plugins.util.nectar_config import importer_config_to_nectar_config
from pulp.common.plugins import importer_constants
from pulp.server.managers import factory as managers
from pulp.bindings.bindings import Bindings
from pulp.bindings.server import PulpConnection
from pulp.server.config import config as pulp_conf
from pulp.agent.lib.conduit import Conduit
from pulp.agent.lib.container import CONTENT, Container
from pulp.agent.lib.dispatcher import Dispatcher
from pulp_node.manifest import Manifest, RemoteManifest, MANIFEST_FILE_NAME, UNITS_FILE_NAME
from pulp_node.handlers.strategies import Mirror, Additive
from pulp_node.handlers.reports import RepositoryReport
from pulp_node import error
from pulp_node import constants


FAKE_DISTRIBUTOR = 'test_distributor'
FAKE_ID = 'fake_plugin_id'
FAKE_DISTRIBUTOR_CONFIG = {'A': 0}


# --- testing mock classes ---------------------------------------------------


class Repository(object):

    def __init__(self, repo_id, working_dir=None):
        self.id = repo_id
        self.working_dir = working_dir


class FakeDistributor(object):

    @classmethod
    def metadata(cls):
        return {
            'id' : FAKE_DISTRIBUTOR,
            'display_name' : 'Fake Distributor',
            'types' : ['node',]
        }

    def validate_config(self, *unused):
        return True, None

    def publish_repo(self, repo, conduit, config):
        return conduit.build_success_report('succeeded', {})

    def distributor_added(self, *unused):
        pass


class TestStrategy:

    def __init__(self, tester, **options):
        self.tester = tester
        self.options = options

    def __call__(self):
        self.tester.clean(**self.options)
        return self._impl()()

    def _impl(self):
        raise NotImplementedError()


class MirrorTestStrategy(TestStrategy):

    def _impl(self):
        return Mirror


class AdditiveTestStrategy(TestStrategy):

    def _impl(self):
        return Additive


class BadDownloadRequest(DownloadRequest):

    def __init__(self, url, *args, **kwargs):
        url = 'http:/NOWHERE/FAIL_ME_%d' % random.random()
        DownloadRequest.__init__(self, url, *args, **kwargs)


# --- testing base classes ---------------------------------------------------


class PluginTestBase(WebTest):

    REPO_ID = 'test-repo'
    UNIT_TYPE_ID = 'rpm'
    UNIT_ID = 'test_unit_%d'
    UNIT_METADATA = {'A':'a','B':'b', 'N': 0}
    TYPEDEF_ID = UNIT_TYPE_ID
    NUM_UNITS = 10
    NUM_EXTRA_UNITS = 5
    EXTRA_REPO_IDS = ('extra_1', 'extra_2')

    CA_CERT = 'CA_CERTIFICATE'
    CLIENT_CERT = 'CLIENT_CERTIFICATE_AND_KEY'

    @classmethod
    def tmpdir(cls, role):
        dir = tempfile.mkdtemp(dir=cls.TMP_ROOT, prefix=role)
        return dir

    def setUp(self):
        WebTest.setUp(self)
        self.parentfs = self.tmpdir('parent-')
        self.childfs = self.tmpdir('child-')
        self.alias = (self.parentfs, self.parentfs)
        Consumer.get_collection().remove()
        Bind.get_collection().remove()
        Repo.get_collection().remove()
        RepoDistributor.get_collection().remove()
        RepoImporter.get_collection().remove()
        RepoContentUnit.get_collection().remove()
        unit_db.clean()
        plugin_api._create_manager()
        imp_conf = dict(strategy=constants.MIRROR_STRATEGY)
        plugin_api._MANAGER.importers.add_plugin(constants.HTTP_IMPORTER, NodesHttpImporter, imp_conf)
        plugin_api._MANAGER.distributors.add_plugin(constants.HTTP_DISTRIBUTOR, NodesHttpDistributor, {})
        plugin_api._MANAGER.distributors.add_plugin(FAKE_DISTRIBUTOR, FakeDistributor, FAKE_DISTRIBUTOR_CONFIG)
        unit_db.type_definition = \
            Mock(return_value=dict(id=self.TYPEDEF_ID, unit_key=self.UNIT_METADATA))
        unit_db.type_units_unit_key = \
            Mock(return_value=['A', 'B', 'N'])

    def tearDown(self):
        WebTest.tearDown(self)
        shutil.rmtree(self.parentfs)
        shutil.rmtree(self.childfs)
        Consumer.get_collection().remove()
        Bind.get_collection().remove()
        Repo.get_collection().remove()
        RepoDistributor.get_collection().remove()
        RepoImporter.get_collection().remove()
        RepoContentUnit.get_collection().remove()
        unit_db.clean()

    def populate(self):
        # make content/ dir.
        os.makedirs(os.path.join(self.parentfs, 'content'))
        pulp_conf.set('server', 'storage_dir', self.parentfs)
        # create repo
        manager = managers.repo_manager()
        manager.create_repo(self.REPO_ID)
        # add units
        units = self.add_units(0, self.NUM_UNITS)
        # CA
        self.units = units
        path = os.path.join(self.parentfs, 'ca.crt')
        fp = open(path, 'w+')
        fp.write(self.CA_CERT)
        fp.close()
        # client cert
        path = os.path.join(self.parentfs, 'local.crt')
        fp = open(path, 'w+')
        fp.write(self.CLIENT_CERT)
        fp.close()

    def add_units(self, begin, end):
        units = []
        storage_dir = os.path.join(pulp_conf.get('server', 'storage_dir'), 'content')
        if not os.path.exists(storage_dir):
            os.makedirs(storage_dir)
        for n in range(begin, end):
            unit_id = self.UNIT_ID % n
            unit = dict(self.UNIT_METADATA)
            unit['N'] = n
            # add unit file
            storage_path = os.path.join(storage_dir, '.'.join((unit_id, self.UNIT_TYPE_ID)))
            if n % 2 == 0:  # even numbered has file associated
                unit['_storage_path'] = storage_path
                if n == 0:  # 1st one is a directory of files
                    os.makedirs(storage_path)
                    path = os.path.join(storage_path, 'abc.rpm')
                    with open(path, 'w+') as fp:
                        fp.write(path)
                else:
                    with open(storage_path, 'w+') as fp:
                        fp.write(unit_id)
            # add unit
            manager = managers.content_manager()
            manager.add_content_unit(
                self.UNIT_TYPE_ID,
                unit_id,
                unit)
            manager = managers.repo_unit_association_manager()
            # associate unit
            manager.associate_unit_by_id(
                self.REPO_ID,
                self.UNIT_TYPE_ID,
                unit_id,
                RepoContentUnit.OWNER_TYPE_IMPORTER,
                constants.HTTP_IMPORTER)
            units.append(unit)
        return units

    def dist_conf(self):
        return {
            'protocol':'file',
            'http':{'alias':self.alias},
            'https':{'alias':self.alias},
            'file':{'alias':self.alias},
        }

    def dist_conf_with_ssl(self):
        ssl = {
            'client_cert':{
                'local':os.path.join(self.parentfs, 'local.crt'),
                'child':os.path.join(self.childfs, 'parent', 'client.crt')
            }
        }
        d = self.dist_conf()
        d['file']['ssl'] = ssl
        return d


# --- handler tests ------------------------------------------------


class AgentHandlerTest(PluginTestBase):

    @patch('pulp_node.handlers.model.BindingsOnParent.fetch_all', side_effect=error.GetBindingsError(500))
    def test_node_handler_get_bindings_failed(self, *unused):
        # Setup
        handler = NodeHandler({})
        # Test & Verify
        self.assertRaises(error.GetBindingsError, handler.update, Conduit(), [], {})

    @patch('pulp_node.handlers.model.BindingsOnParent.fetch', side_effect=error.GetBindingsError(500))
    def test_repository_handler_get_bindings_failed(self, *unused):
        # Setup
        handler = RepositoryHandler({})
        # Test & Verify
        self.assertRaises(error.GetBindingsError, handler.update, Conduit(), [], {})


# --- pulp plugin tests --------------------------------------------


class TestDistributor(PluginTestBase):

    VALID_CONFIGURATION = {
        constants.PROTOCOL_KEYWORD: 'https',
        'http': {
            'alias': [
                '/pulp/nodes/http/repos',
                '/var/www/pulp/nodes/http/repos'
            ]
        },
        'https': {
            'alias': [
                '/pulp/nodes/https/repos',
                '/var/www/pulp/nodes/https/repos'
            ],
            constants.SSL_KEYWORD: {
                constants.CLIENT_CERT_KEYWORD: {
                    'local': '/etc/pki/pulp/nodes/local.crt',
                    'child': '/etc/pki/pulp/nodes/parent/client.crt'
                }
            }
        }
    }

    PAYLOAD = {
        'distributors': [],
        'importers': [
            {'id': 'nodes_http_importer',
             'importer_type_id': 'nodes_http_importer',
             'config': {
                 'manifest_url': 'file://localhost/%(tmp_dir)s/%(repo_id)s/manifest.json',
                 'protocol': 'file',
                 'ssl': {},
                 'strategy': 'additive'
             }, }
        ],
        'repository': None
    }

    def test_entry_point(self):
        repo = plugin_model.Repository(self.REPO_ID)
        _class, conf = dist_entry_point()
        plugin = _class()
        plugin.validate_config(repo, conf, [])

    def test_metadata(self):
        # Test
        md = NodesHttpDistributor.metadata()
        self.assertTrue(isinstance(md, dict))
        # Verify
        self.assertTrue('node' in md['types'])

    def test_valid_config(self):
        # Test
        dist = NodesHttpDistributor()
        repo = plugin_model.Repository(self.REPO_ID)
        report = dist.validate_config(repo, self.VALID_CONFIGURATION, [])
        # Verify
        self.assertTrue(isinstance(report, tuple))
        self.assertTrue(len(report), 2)
        self.assertTrue(isinstance(report[0], bool))
        self.assertTrue(report[0])
        self.assertEqual(report[1], None)

    def test_config_missing_protocol(self):
        # Test
        conf = deepcopy(self.VALID_CONFIGURATION)
        del conf[constants.PROTOCOL_KEYWORD]
        dist = NodesHttpDistributor()
        repo = plugin_model.Repository(self.REPO_ID)
        report = dist.validate_config(repo, {}, [])
        # Verify
        self.assertTrue(isinstance(report, tuple))
        self.assertTrue(len(report), 2)
        self.assertTrue(isinstance(report[0], bool))
        self.assertFalse(report[0])
        self.assertFalse(report[1] is None)

    def test_config_missing_http_protocol(self):
        # Test
        conf = deepcopy(self.VALID_CONFIGURATION)
        for protocol in ('http', 'https'):
            del conf[protocol]
            dist = NodesHttpDistributor()
            repo = plugin_model.Repository(self.REPO_ID)
            report = dist.validate_config(repo, {}, [])
            # Verify
            self.assertTrue(isinstance(report, tuple))
            self.assertTrue(len(report), 2)
            self.assertTrue(isinstance(report[0], bool))
            self.assertFalse(report[0])
            self.assertFalse(report[1] is None)

    def test_config_missing_alias(self):
        # Test
        conf = deepcopy(self.VALID_CONFIGURATION)
        del conf['https']['alias']
        dist = NodesHttpDistributor()
        repo = plugin_model.Repository(self.REPO_ID)
        report = dist.validate_config(repo, {}, [])
        # Verify
        self.assertTrue(isinstance(report, tuple))
        self.assertTrue(len(report), 2)
        self.assertTrue(isinstance(report[0], bool))
        self.assertFalse(report[0])
        self.assertFalse(report[1] is None)

    def test_config_missing_invalid_alias(self):
        # Test
        conf = deepcopy(self.VALID_CONFIGURATION)
        conf['https']['alias'] = None
        dist = NodesHttpDistributor()
        repo = plugin_model.Repository(self.REPO_ID)
        report = dist.validate_config(repo, {}, [])
        # Verify
        self.assertTrue(isinstance(report, tuple))
        self.assertTrue(len(report), 2)
        self.assertTrue(isinstance(report[0], bool))
        self.assertFalse(report[0])
        self.assertFalse(report[1] is None)

    def test_payload(self):
        # Setup
        self.populate()
        pulp_conf.set('server', 'storage_dir', self.parentfs)
        # Test
        dist = NodesHttpDistributor()
        repo = Repository(self.REPO_ID)
        payload = dist.create_consumer_payload(repo, self.dist_conf(), {})
        f = open('/tmp/payload', 'w+')
        f.write(repr(payload['importers']))
        f.close()
        # Verify
        distributors = payload['distributors']
        importers = payload['importers']
        repository = payload['repository']
        self.assertTrue(isinstance(distributors, list))
        self.assertTrue(isinstance(importers, list))
        self.assertTrue(isinstance(repository, dict))
        self.assertTrue(len(importers), 1)
        for key in ('id', 'importer_type_id', 'config'):
            self.assertTrue(key in importers[0])
        for key in (constants.MANIFEST_URL_KEYWORD, constants.STRATEGY_KEYWORD):
            self.assertTrue(key in importers[0]['config'])

    def test_payload_with_ssl(self):
        # Setup
        self.populate()
        pulp_conf.set('server', 'storage_dir', self.parentfs)
        # Test
        dist = NodesHttpDistributor()
        repo = Repository(self.REPO_ID)
        payload = dist.create_consumer_payload(repo, self.dist_conf_with_ssl(), {})
        # Verify
        distributors = payload['distributors']
        importers = payload['importers']
        repository = payload['repository']
        self.assertTrue(isinstance(distributors, list))
        self.assertTrue(isinstance(importers, list))
        self.assertTrue(isinstance(repository, dict))
        self.assertTrue(len(importers), 1)
        for key in ('id', 'importer_type_id', 'config'):
            self.assertTrue(key in importers[0])
        for key in (constants.MANIFEST_URL_KEYWORD,
                    constants.STRATEGY_KEYWORD,
                    importer_constants.KEY_SSL_CLIENT_CERT,
                    importer_constants.KEY_SSL_VALIDATION):
            self.assertTrue(key in importers[0]['config'])

    def test_publish(self):
        # Setup
        self.populate()
        pulp_conf.set('server', 'storage_dir', self.parentfs)
        # Test
        dist = NodesHttpDistributor()
        repo = Repository(self.REPO_ID)
        conduit = RepoPublishConduit(self.REPO_ID, constants.HTTP_DISTRIBUTOR)
        dist.publish_repo(repo, conduit, self.dist_conf())
        # Verify
        conf = DownloaderConfig()
        downloader = HTTPSCurlDownloader(conf)
        pub = dist.publisher(repo, self.dist_conf())
        url = '/'.join((pub.base_url, pub.manifest_path()))
        working_dir = self.childfs
        manifest = RemoteManifest(url, downloader, working_dir)
        manifest.fetch()
        manifest.fetch_units()
        units = [u for u, r in manifest.get_units()]
        self.assertEqual(len(units), self.NUM_UNITS)
        for n in range(0, self.NUM_UNITS):
            unit = units[n]
            created = self.units[n]
            for p, v in unit['unit_key'].items():
                self.assertEqual(created[p], v)
            self.assertEqual(created.get('_storage_path'), unit['storage_path'])
            self.assertEqual(unit['type_id'], self.UNIT_TYPE_ID)


class ImporterTest(PluginTestBase):

    VALID_CONFIGURATION = {
        constants.STRATEGY_KEYWORD: constants.DEFAULT_STRATEGY,
        constants.MANIFEST_URL_KEYWORD: 'http://redhat.com',
        constants.PROTOCOL_KEYWORD: 'http'
    }

    def test_entry_point(self):
        repo = plugin_model.Repository(self.REPO_ID)
        _class, conf = imp_entry_point()
        plugin = _class()
        plugin.validate_config(repo, conf, [])

    def test_metadata(self):
        # Test
        md = NodesHttpImporter.metadata()
        # Verify
        self.assertTrue(isinstance(md, dict))
        self.assertTrue('node' in md['types'])
        self.assertTrue('repository' in md['types'])

    def test_valid_config(self):
        # Test
        importer = NodesHttpImporter()
        repo = plugin_model.Repository(self.REPO_ID)
        report = importer.validate_config(repo, self.VALID_CONFIGURATION, [])
        # Verify
        self.assertTrue(isinstance(report, tuple))
        self.assertTrue(len(report), 2)
        self.assertTrue(isinstance(report[0], bool))
        self.assertTrue(report[0])
        self.assertEqual(len(report[1]), 0)

    def test_config_missing_properties(self):
        # Test
        importer = NodesHttpImporter()
        repo = plugin_model.Repository(self.REPO_ID)
        report = importer.validate_config(repo, {}, [])
        # Verify
        self.assertTrue(isinstance(report, tuple))
        self.assertTrue(len(report), 2)
        self.assertTrue(isinstance(report[0], bool))
        self.assertFalse(report[0])
        self.assertTrue(len(report[1]), 3)

    def test_invalid_strategy(self):
        # Test
        conf = deepcopy(self.VALID_CONFIGURATION)
        conf[constants.STRATEGY_KEYWORD] = '---',
        importer = NodesHttpImporter()
        repo = plugin_model.Repository(self.REPO_ID)
        report = importer.validate_config(repo, conf, [])
        # Verify
        self.assertTrue(isinstance(report, tuple))
        self.assertTrue(len(report), 2)
        self.assertTrue(isinstance(report[0], bool))
        self.assertFalse(report[0])
        self.assertTrue(len(report[1]), 1)

    @patch('pulp_node.importers.http.importer.importer_config_to_nectar_config',
           wraps=importer_config_to_nectar_config)
    def test_import(self, *mocks):
        # Setup
        self.populate()
        max_concurrency = 5
        max_bandwidth = 12345
        pulp_conf.set('server', 'storage_dir', self.parentfs)
        dist = NodesHttpDistributor()
        working_dir = os.path.join(self.childfs, 'working_dir')
        os.makedirs(working_dir)
        repo = Repository(self.REPO_ID, working_dir)
        cfg = {
            'protocol':'file',
            'http':{'alias':self.alias},
            'https':{'alias':self.alias},
            'file':{'alias':self.alias},
        }
        conduit = RepoPublishConduit(self.REPO_ID, constants.HTTP_DISTRIBUTOR)
        dist.publish_repo(repo, conduit, cfg)
        Repo.get_collection().remove()
        RepoDistributor.get_collection().remove()
        RepoContentUnit.get_collection().remove()
        unit_db.clean()
        # Test
        importer = NodesHttpImporter()
        publisher = dist.publisher(repo, cfg)
        manifest_url = 'file://' + publisher.manifest_path()
        configuration = {
            constants.MANIFEST_URL_KEYWORD: manifest_url,
            constants.STRATEGY_KEYWORD: constants.MIRROR_STRATEGY,
            importer_constants.KEY_MAX_DOWNLOADS: max_concurrency,
            importer_constants.KEY_MAX_SPEED: max_bandwidth,
        }
        configuration = PluginCallConfiguration(configuration, {})
        conduit = RepoSyncConduit(
            self.REPO_ID,
            constants.HTTP_IMPORTER,
            RepoContentUnit.OWNER_TYPE_IMPORTER,
            constants.HTTP_IMPORTER)
        pulp_conf.set('server', 'storage_dir', self.childfs)
<<<<<<< HEAD
        importer.sync_repo(repo, conduit, cfg)
=======
        importer.sync_repo(repo, conduit, configuration)
>>>>>>> b232c1fe
        # Verify
        units = conduit.get_units()
        self.assertEquals(len(units), self.NUM_UNITS)
        mock_importer_config_to_nectar_config = mocks[0]
        mock_importer_config_to_nectar_config.assert_called_with(configuration.flatten())


    @patch('pulp_node.manifest.RemoteManifest.fetch_units')
    def test_import_cached_manifest_matched(self, mock_fetch):
        # Setup
        self.populate()
        pulp_conf.set('server', 'storage_dir', self.parentfs)
        dist = NodesHttpDistributor()
        working_dir = os.path.join(self.childfs, 'working_dir')
        os.makedirs(working_dir)
        repo = Repository(self.REPO_ID, working_dir)
        configuration = {
            'protocol': 'file',
            'http': {'alias': self.alias},
            'https': {'alias': self.alias},
            'file': {'alias': self.alias},
        }
        conduit = RepoPublishConduit(self.REPO_ID, constants.HTTP_DISTRIBUTOR)
        dist.publish_repo(repo, conduit, configuration)
        Repo.get_collection().remove()
        RepoDistributor.get_collection().remove()
        RepoContentUnit.get_collection().remove()
        unit_db.clean()
        publisher = dist.publisher(repo, configuration)
        manifest_path = publisher.manifest_path()
        units_path = os.path.join(os.path.dirname(manifest_path), UNITS_FILE_NAME)
        manifest = Manifest(manifest_path)
        manifest.read()
        shutil.copy(manifest_path, os.path.join(working_dir, MANIFEST_FILE_NAME))
        shutil.copy(units_path, os.path.join(working_dir, UNITS_FILE_NAME))
        # Test
        importer = NodesHttpImporter()
        manifest_url = 'file://' + manifest_path
        configuration = dict(manifest_url=manifest_url, strategy=constants.MIRROR_STRATEGY)
        conduit = RepoSyncConduit(
            self.REPO_ID,
            constants.HTTP_IMPORTER,
            RepoContentUnit.OWNER_TYPE_IMPORTER,
            constants.HTTP_IMPORTER)
        pulp_conf.set('server', 'storage_dir', self.childfs)
        importer.sync_repo(repo, conduit, configuration)
        # Verify
        units = conduit.get_units()
        self.assertEquals(len(units), self.NUM_UNITS)
        self.assertFalse(mock_fetch.called)

    def test_import_cached_manifest_missing_units(self):
        # Setup
        self.populate()
        pulp_conf.set('server', 'storage_dir', self.parentfs)
        dist = NodesHttpDistributor()
        working_dir = os.path.join(self.childfs, 'working_dir')
        os.makedirs(working_dir)
        repo = Repository(self.REPO_ID, working_dir)
        configuration = {
            'protocol': 'file',
            'http': {'alias': self.alias},
            'https': {'alias': self.alias},
            'file': {'alias': self.alias},
        }
        conduit = RepoPublishConduit(self.REPO_ID, constants.HTTP_DISTRIBUTOR)
        dist.publish_repo(repo, conduit, configuration)
        Repo.get_collection().remove()
        RepoDistributor.get_collection().remove()
        RepoContentUnit.get_collection().remove()
        unit_db.clean()
        publisher = dist.publisher(repo, configuration)
        manifest_path = publisher.manifest_path()
        manifest = Manifest(manifest_path)
        manifest.read()
        shutil.copy(manifest_path, os.path.join(working_dir, MANIFEST_FILE_NAME))
        # Test
        importer = NodesHttpImporter()
        manifest_url = 'file://' + manifest_path
        configuration = dict(manifest_url=manifest_url, strategy=constants.MIRROR_STRATEGY)
        conduit = RepoSyncConduit(
            self.REPO_ID,
            constants.HTTP_IMPORTER,
            RepoContentUnit.OWNER_TYPE_IMPORTER,
            constants.HTTP_IMPORTER)
        pulp_conf.set('server', 'storage_dir', self.childfs)
        importer.sync_repo(repo, conduit, configuration)
        # Verify
        units = conduit.get_units()
        self.assertEquals(len(units), self.NUM_UNITS)

    def test_import_cached_manifest_units_invalid(self):
        # Setup
        self.populate()
        pulp_conf.set('server', 'storage_dir', self.parentfs)
        dist = NodesHttpDistributor()
        working_dir = os.path.join(self.childfs, 'working_dir')
        os.makedirs(working_dir)
        repo = Repository(self.REPO_ID, working_dir)
        configuration = {
            'protocol': 'file',
            'http': {'alias': self.alias},
            'https': {'alias': self.alias},
            'file': {'alias': self.alias},
        }
        conduit = RepoPublishConduit(self.REPO_ID, constants.HTTP_DISTRIBUTOR)
        dist.publish_repo(repo, conduit, configuration)
        Repo.get_collection().remove()
        RepoDistributor.get_collection().remove()
        RepoContentUnit.get_collection().remove()
        unit_db.clean()
        publisher = dist.publisher(repo, configuration)
        manifest_path = publisher.manifest_path()
        manifest = Manifest(manifest_path)
        manifest.read()
        shutil.copy(manifest_path, os.path.join(working_dir, MANIFEST_FILE_NAME))
        with open(os.path.join(working_dir, UNITS_FILE_NAME), 'w+') as fp:
            fp.write('invalid-units')
        # Test
        importer = NodesHttpImporter()
        manifest_url = 'file://' + manifest_path
        configuration = dict(manifest_url=manifest_url, strategy=constants.MIRROR_STRATEGY)
        conduit = RepoSyncConduit(
            self.REPO_ID,
            constants.HTTP_IMPORTER,
            RepoContentUnit.OWNER_TYPE_IMPORTER,
            constants.HTTP_IMPORTER)
        pulp_conf.set('server', 'storage_dir', self.childfs)
        importer.sync_repo(repo, conduit, configuration)
        # Verify
        units = conduit.get_units()
        self.assertEquals(len(units), self.NUM_UNITS)



# --- testing end-to-end -----------------------------------------------------


class TestEndToEnd(PluginTestBase):
    """
    These tests perform end-to-end testing using a pulp server as both the parent and child.
    Then, we basically synchronize the server to itself.
    Here is how it works:
      1. Create (2) directories in /tmp that act as the storage location for the parent and child
      2. Populate a pulp sever with repositories and content units using the 'parent'
         storage directory as the _storage_path.
      3. Mock the strategies to point to our testing classes.  Their job is to act as a hook into
         the synchronization process.  At this hook, we transform the pulp server that had been
         acting as our parent into our child node.  The transformation is mainly removing specified
         items from the inventory to simulate certain senarios.
      4. Initiate the node synchronization.
      5. Verify the result.

    File system tree (example):

            nodes/
            ├── child-2BUtUa
            │   ├── content
            │   │   └── test_unit.rpm
            │   └── working
            │       └── repos
            │           └── test-repo
            │               ├── distributors
            │               │   └── nodes_http_distributor
            │               └── importers
            │                   └── nodes_http_importer
            ├── storage
            └── Parent-SgASM7
                ├── content
                │   └── test_unit.rpm
                ├── test-repo
                │   ├── content
                │   │   └── 3ae69ea97c -> /tmp/pulp/nodes/Parent-SgASM7/content/test_unit.rpm
                │   └── units.json
                └── working
                    └── repos
                        └── test-repo
                            ├── distributors
                            │   └── nodes_http_distributor
                            └── importers
                                └── nodes_http_importer

    """

    PULP_ID = 'child'

    def populate(self, strategy=constants.DEFAULT_STRATEGY, ssl=False):
        PluginTestBase.populate(self)
        # register child
        manager = managers.consumer_manager()
        manager.register(self.PULP_ID)
        manager = managers.repo_importer_manager()
        # add importer
        importer_conf = {
            constants.MANIFEST_URL_KEYWORD: 'http://redhat.com',
            constants.STRATEGY_KEYWORD: constants.DEFAULT_STRATEGY,
            constants.PROTOCOL_KEYWORD: 'file',
        }
        manager.set_importer(self.REPO_ID, constants.HTTP_IMPORTER, importer_conf)
        # add distributors
        if ssl:
            dist_conf = self.dist_conf_with_ssl()
        else:
            dist_conf = self.dist_conf()
        manager = managers.repo_distributor_manager()
        manager.add_distributor(
            self.REPO_ID,
            constants.HTTP_DISTRIBUTOR,
            dist_conf,
            False,
            constants.HTTP_DISTRIBUTOR)
        manager.add_distributor(self.REPO_ID, FAKE_DISTRIBUTOR, FAKE_DISTRIBUTOR_CONFIG, False, FAKE_ID)
        # bind
        conf = {constants.STRATEGY_KEYWORD: strategy}
        manager = managers.consumer_bind_manager()
        manager.bind(self.PULP_ID, self.REPO_ID, constants.HTTP_DISTRIBUTOR, False, conf)

    def clean(self,
              repo=True,
              units=True,
              plugins=False,
              extra_units=0,
              extra_repos=None,
              dist_config=None):
        # remove repository & bindings
        if repo:
            Bind.get_collection().remove()
            Repo.get_collection().remove()
            RepoDistributor.get_collection().remove()
            RepoImporter.get_collection().remove()
        # remove all content units
        if units:
            RepoContentUnit.get_collection().remove()
            unit_db.clean()
        # add extra content units
        if extra_units:
            self.add_units(self.NUM_UNITS, self.NUM_UNITS + extra_units)
        # add extra repositories
        if extra_repos:
            manager = managers.repo_manager()
            for repo_id in extra_repos:
                manager.create_repo(repo_id)
        # distributor config changed
        if dist_config is not None:
            manager = managers.repo_distributor_manager()
            manager.update_distributor_config(self.REPO_ID, FAKE_ID, dist_config)
        # clear pulp plugins
        if plugins:
            plugin_api._MANAGER.distributors.plugins = {}

    def verify(self, num_units=PluginTestBase.NUM_UNITS):
        # repository
        manager = managers.repo_query_manager()
        manager.get_repository(self.REPO_ID)
        # importer
        manager = managers.repo_importer_manager()
        importer = manager.get_importer(self.REPO_ID)
        manifest_url = importer['config'][constants.MANIFEST_URL_KEYWORD]
        self.assertTrue(manifest_url.endswith('%s/manifest.json' % self.REPO_ID))
        # distributor
        manager = managers.repo_distributor_manager()
        manager.get_distributor(self.REPO_ID, FAKE_ID)
        # check units
        manager = managers.repo_unit_association_query_manager()
        units = manager.get_units(self.REPO_ID)
        #units = dict([(u['metadata']['N'], u) for u in units])
        self.assertEqual(len(units), num_units)
        for unit in units:
            metadata = unit['metadata']
            unit_id = self.UNIT_ID % metadata['N']  # injected by test
            storage_path = metadata['_storage_path']
            if not storage_path:
                # no file associated with the unit
                continue
            storage_path = storage_path.replace('//', '/')
            self.assertEqual(unit['unit_type_id'], self.UNIT_TYPE_ID)
            self.assertEqual(unit['repo_id'], self.REPO_ID)
            self.assertEqual(unit['owner_id'], constants.HTTP_IMPORTER)
            file_path = '.'.join((unit_id, self.UNIT_TYPE_ID))
            self.assertEqual(storage_path, os.path.join(self.childfs, 'content', file_path))
            self.assertTrue(os.path.exists(storage_path))
            if os.path.isfile(storage_path):
                fp = open(storage_path)
                content = fp.read()
                fp.close()
                self.assertEqual(content, unit_id)
            else:
                self.assertTrue(os.path.isdir(storage_path))
                self.assertEqual(len(os.listdir(storage_path)), 1)

    @patch('pulp_node.handlers.strategies.Bundle.cn', return_value=PULP_ID)
    def test_handler_mirror(self, *unused):
        """
        Test end-to-end functionality using the mirroring strategy.
        """
        _report = []
        conn = PulpConnection(None, server_wrapper=self)
        binding = Bindings(conn)
        @patch('pulp_node.handlers.strategies.ChildEntity.binding', binding)
        @patch('pulp_node.handlers.strategies.ParentEntity.binding', binding)
        @patch('pulp_node.handlers.handler.find_strategy', return_value=MirrorTestStrategy(self))
        def test_handler(*unused):
            # publish
            self.populate(constants.MIRROR_STRATEGY)
            pulp_conf.set('server', 'storage_dir', self.parentfs)
            dist = NodesHttpDistributor()
            repo = Repository(self.REPO_ID)
            conduit = RepoPublishConduit(self.REPO_ID, constants.HTTP_DISTRIBUTOR)
            dist.publish_repo(repo, conduit, self.dist_conf())
            options = dict(strategy=constants.MIRROR_STRATEGY, purge_orphans=True)
            units = [{'type_id':'node', 'unit_key':None}]
            pulp_conf.set('server', 'storage_dir', self.childfs)
            container = Container(self.parentfs)
            dispatcher = Dispatcher(container)
            container.handlers[CONTENT]['node'] = NodeHandler(self)
            container.handlers[CONTENT]['repository'] = RepositoryHandler(self)
            report = dispatcher.update(Conduit(), units, options)
            _report.append(report)
        test_handler()
        # Verify
        report = _report[0].details['node']
        self.assertTrue(report['succeeded'])
        errors = report['details']['errors']
        repositories = report['details']['repositories']
        self.assertEqual(len(errors), 0)
        self.assertEqual(len(repositories), 1)
        repository = repositories[0]
        self.assertEqual(repository['repo_id'], self.REPO_ID)
        self.assertEqual(repository['action'], RepositoryReport.ADDED)
        units = repository['units']
        self.assertEqual(units['added'], self.NUM_UNITS)
        self.assertEqual(units['updated'], 0)
        self.assertEqual(units['removed'], 0)
        self.verify()

    @patch('pulp_node.handlers.strategies.Bundle.cn', return_value=PULP_ID)
    def test_handler_cancelled(self, *unused):
        """
        Test end-to-end functionality using the mirroring strategy.
        """
        _report = []
        conn = PulpConnection(None, server_wrapper=self)
        binding = Bindings(conn)
        @patch('pulp_node.handlers.strategies.ChildEntity.binding', binding)
        @patch('pulp_node.handlers.strategies.ParentEntity.binding', binding)
        @patch('pulp_node.handlers.handler.find_strategy', return_value=MirrorTestStrategy(self))
        @patch('pulp.agent.lib.conduit.Conduit.cancelled', return_value=True)
        def test_handler(*unused):
            # publish
            self.populate(constants.MIRROR_STRATEGY)
            pulp_conf.set('server', 'storage_dir', self.parentfs)
            dist = NodesHttpDistributor()
            repo = Repository(self.REPO_ID)
            conduit = RepoPublishConduit(self.REPO_ID, constants.HTTP_DISTRIBUTOR)
            dist.publish_repo(repo, conduit, self.dist_conf())
            options = dict(strategy=constants.MIRROR_STRATEGY, purge_orphans=True)
            units = [{'type_id':'node', 'unit_key':None}]
            pulp_conf.set('server', 'storage_dir', self.childfs)
            container = Container(self.parentfs)
            dispatcher = Dispatcher(container)
            container.handlers[CONTENT]['node'] = NodeHandler(self)
            container.handlers[CONTENT]['repository'] = RepositoryHandler(self)
            report = dispatcher.update(Conduit(), units, options)
            _report.append(report)
        test_handler()
        # Verify
        report = _report[0].details['node']
        self.assertTrue(report['succeeded'])
        errors = report['details']['errors']
        repositories = report['details']['repositories']
        self.assertEqual(len(errors), 0)
        self.assertEqual(len(repositories), 1)
        repository = repositories[0]
        self.assertEqual(repository['repo_id'], self.REPO_ID)
        self.assertEqual(repository['action'], RepositoryReport.CANCELLED)
        units = repository['units']
        self.assertEqual(units['added'], 0)
        self.assertEqual(units['updated'], 0)
        self.assertEqual(units['removed'], 0)

    @patch('pulp_node.handlers.strategies.Bundle.cn', return_value=PULP_ID)
    def test_handler_additive(self, *unused):
        """
        Test end-to-end functionality using the additive strategy.
        """
        _report = []
        conn = PulpConnection(None, server_wrapper=self)
        binding = Bindings(conn)
        @patch('pulp_node.handlers.strategies.ChildEntity.binding', binding)
        @patch('pulp_node.handlers.strategies.ParentEntity.binding', binding)
        @patch('pulp_node.handlers.handler.find_strategy',
               return_value=AdditiveTestStrategy(self, extra_repos=self.EXTRA_REPO_IDS))
        def test_handler(*unused):
            # publish
            self.populate(constants.ADDITIVE_STRATEGY)
            pulp_conf.set('server', 'storage_dir', self.parentfs)
            dist = NodesHttpDistributor()
            repo = Repository(self.REPO_ID)
            conduit = RepoPublishConduit(self.REPO_ID, constants.HTTP_DISTRIBUTOR)
            dist.publish_repo(repo, conduit, self.dist_conf())
            options = dict(strategy=constants.ADDITIVE_STRATEGY)
            units = [{'type_id':'node', 'unit_key':None}]
            pulp_conf.set('server', 'storage_dir', self.childfs)
            container = Container(self.parentfs)
            dispatcher = Dispatcher(container)
            container.handlers[CONTENT]['node'] = NodeHandler(self)
            container.handlers[CONTENT]['repository'] = RepositoryHandler(self)
            report = dispatcher.update(Conduit(), units, options)
            _report.append(report)
        test_handler()
        # Verify
        report = _report[0].details['node']
        self.assertTrue(report['succeeded'])
        errors = report['details']['errors']
        repositories = report['details']['repositories']
        self.assertEqual(len(errors), 0)
        self.assertEqual(len(repositories), 1)
        repository = repositories[0]
        self.assertEqual(repository['repo_id'], self.REPO_ID)
        self.assertEqual(repository['action'], RepositoryReport.ADDED)
        units = repository['units']
        self.assertEqual(units['added'], self.NUM_UNITS)
        self.assertEqual(units['updated'], 0)
        self.assertEqual(units['removed'], 0)
        self.verify()
        manager = managers.repo_query_manager()
        all = manager.find_all()
        self.assertEqual(len(all), 1 + len(self.EXTRA_REPO_IDS))

    @patch('pulp_node.handlers.strategies.Bundle.cn', return_value=PULP_ID)
    def test_handler_mirror_repository_scope(self, *unused):
        """
        Test end-to-end functionality using the mirror strategy and
        invoke using 'repository' units.  The goal is to make sure that the
        extra repositories are not affected.  Behaves like the additive strategy.
        """
        _report = []
        conn = PulpConnection(None, server_wrapper=self)
        binding = Bindings(conn)
        @patch('pulp_node.handlers.strategies.ChildEntity.binding', binding)
        @patch('pulp_node.handlers.strategies.ParentEntity.binding', binding)
        @patch('pulp_node.handlers.handler.find_strategy',
               return_value=AdditiveTestStrategy(self, extra_repos=self.EXTRA_REPO_IDS))
        def test_handler(*unused):
            # publish
            self.populate(constants.MIRROR_STRATEGY)
            pulp_conf.set('server', 'storage_dir', self.parentfs)
            dist = NodesHttpDistributor()
            repo = Repository(self.REPO_ID)
            conduit = RepoPublishConduit(self.REPO_ID, constants.HTTP_DISTRIBUTOR)
            dist.publish_repo(repo, conduit, self.dist_conf())
            options = dict(strategy=constants.MIRROR_STRATEGY)
            units = [{'type_id': 'repository', 'unit_key': {'repo_id': self.REPO_ID}}]
            pulp_conf.set('server', 'storage_dir', self.childfs)
            container = Container(self.parentfs)
            dispatcher = Dispatcher(container)
            container.handlers[CONTENT]['node'] = NodeHandler(self)
            container.handlers[CONTENT]['repository'] = RepositoryHandler(self)
            report = dispatcher.update(Conduit(), units, options)
            _report.append(report)
        test_handler()
        # Verify
        report = _report[0].details['repository']
        self.assertTrue(report['succeeded'])
        errors = report['details']['errors']
        repositories = report['details']['repositories']
        self.assertEqual(len(errors), 0)
        self.assertEqual(len(repositories), 1)
        repository = repositories[0]
        self.assertEqual(repository['repo_id'], self.REPO_ID)
        self.assertEqual(repository['action'], RepositoryReport.ADDED)
        units = repository['units']
        self.assertEqual(units['added'], self.NUM_UNITS)
        self.assertEqual(units['updated'], 0)
        self.assertEqual(units['removed'], 0)
        self.verify()
        manager = managers.repo_query_manager()
        all = manager.find_all()
        self.assertEqual(len(all), 1 + len(self.EXTRA_REPO_IDS))

    @patch('pulp_node.handlers.strategies.Bundle.cn', return_value=PULP_ID)
    def test_handler_merge(self, unused):
        """
        Test end-to-end functionality using the mirror strategy. We don't clean the repositories
        to they will be merged instead of added as new.
        """
        _report = []
        conn = PulpConnection(None, server_wrapper=self)
        binding = Bindings(conn)
        @patch('pulp_node.handlers.strategies.ChildEntity.binding', binding)
        @patch('pulp_node.handlers.strategies.ParentEntity.binding', binding)
        @patch('pulp_node.handlers.handler.find_strategy',
               return_value=MirrorTestStrategy(self, repo=False, units=True))
        def test_handler(*unused):
            # publish
            self.populate(constants.MIRROR_STRATEGY, ssl=True)
            pulp_conf.set('server', 'storage_dir', self.parentfs)
            dist = NodesHttpDistributor()
            repo = Repository(self.REPO_ID)
            conduit = RepoPublishConduit(self.REPO_ID, constants.HTTP_DISTRIBUTOR)
            dist.publish_repo(repo, conduit, self.dist_conf())
            units = []
            options = dict(strategy=constants.MIRROR_STRATEGY)
            handler = NodeHandler(self)
            pulp_conf.set('server', 'storage_dir', self.childfs)
            report = handler.update(Conduit(), units, options)
            _report.append(report)
        test_handler()
        # Verify
        report = _report[0]
        self.assertTrue(report.succeeded)
        errors = report.details['errors']
        repositories = report.details['repositories']
        self.assertEqual(len(errors), 0)
        self.assertEqual(len(repositories), 1)
        repository = repositories[0]
        self.assertEqual(repository['repo_id'], self.REPO_ID)
        self.assertEqual(repository['action'], RepositoryReport.MERGED)
        units = repository['units']
        self.assertEqual(units['added'], self.NUM_UNITS)
        self.assertEqual(units['updated'], 0)
        self.assertEqual(units['removed'], 0)
        self.verify()
        path = os.path.join(self.childfs, 'parent', 'client.crt')
        self.assertTrue(os.path.exists(path))

    @patch('pulp_node.handlers.strategies.Bundle.cn', return_value=PULP_ID)
    def test_handler_merge_dist_changed(self, unused):
        """
        Test end-to-end functionality using the mirror strategy. We don't clean the repositories
        to they will be merged instead of added as new.
        """
        _report = []
        conn = PulpConnection(None, server_wrapper=self)
        binding = Bindings(conn)
        @patch('pulp_node.handlers.strategies.ChildEntity.binding', binding)
        @patch('pulp_node.handlers.strategies.ParentEntity.binding', binding)
        @patch('pulp_node.handlers.handler.find_strategy',
               return_value=MirrorTestStrategy(self, repo=False, units=True, dist_config={'A': 1}))
        def test_handler(*unused):
            # publish
            self.populate(constants.MIRROR_STRATEGY, ssl=True)
            pulp_conf.set('server', 'storage_dir', self.parentfs)
            dist = NodesHttpDistributor()
            repo = Repository(self.REPO_ID)
            conduit = RepoPublishConduit(self.REPO_ID, constants.HTTP_DISTRIBUTOR)
            dist.publish_repo(repo, conduit, self.dist_conf())
            units = []
            options = dict(strategy=constants.MIRROR_STRATEGY)
            handler = NodeHandler(self)
            pulp_conf.set('server', 'storage_dir', self.childfs)
            report = handler.update(Conduit(), units, options)
            _report.append(report)
        test_handler()
        # Verify
        report = _report[0]
        self.assertTrue(report.succeeded)
        errors = report.details['errors']
        repositories = report.details['repositories']
        self.assertEqual(len(errors), 0)
        self.assertEqual(len(repositories), 1)
        repository = repositories[0]
        self.assertEqual(repository['repo_id'], self.REPO_ID)
        self.assertEqual(repository['action'], RepositoryReport.MERGED)
        units = repository['units']
        self.assertEqual(units['added'], self.NUM_UNITS)
        self.assertEqual(units['updated'], 0)
        self.assertEqual(units['removed'], 0)
        self.verify()
        path = os.path.join(self.childfs, 'parent', 'client.crt')
        self.assertTrue(os.path.exists(path))
        manager = managers.repo_distributor_manager()
        dist = manager.get_distributor(self.REPO_ID, FAKE_ID)
        self.assertEqual(dist['config'], FAKE_DISTRIBUTOR_CONFIG)

    @patch('pulp_node.handlers.strategies.Bundle.cn', return_value=PULP_ID)
    def test_handler_merge_and_delete_extra_units(self, unused):
        """
        Test end-to-end functionality using the mirror strategy.  We only clean the units so
        the repositories will be merged.  During the clean, we add units on the child that are
        not on the parent and expect them to be removed by the mirror strategy.
        """
        _report = []
        conn = PulpConnection(None, server_wrapper=self)
        binding = Bindings(conn)
        @patch('pulp_node.handlers.strategies.ChildEntity.binding', binding)
        @patch('pulp_node.handlers.strategies.ParentEntity.binding', binding)
        @patch('pulp_node.handlers.handler.find_strategy',
               return_value=MirrorTestStrategy(self, repo=False, extra_units=self.NUM_EXTRA_UNITS))
        def test_handler(*unused):
            # publish
            self.populate(constants.MIRROR_STRATEGY, ssl=True)
            pulp_conf.set('server', 'storage_dir', self.parentfs)
            dist = NodesHttpDistributor()
            repo = Repository(self.REPO_ID)
            conduit = RepoPublishConduit(self.REPO_ID, constants.HTTP_DISTRIBUTOR)
            dist.publish_repo(repo, conduit, self.dist_conf())
            units = []
            options = dict(strategy=constants.MIRROR_STRATEGY)
            handler = NodeHandler(self)
            pulp_conf.set('server', 'storage_dir', self.childfs)
            report = handler.update(Conduit(), units, options)
            _report.append(report)
        test_handler()
        # Verify
        report = _report[0]
        self.assertTrue(report.succeeded)
        errors = report.details['errors']
        repositories = report.details['repositories']
        self.assertEqual(len(errors), 0)
        self.assertEqual(len(repositories), 1)
        repository = repositories[0]
        self.assertEqual(repository['repo_id'], self.REPO_ID)
        self.assertEqual(repository['action'], RepositoryReport.MERGED)
        units = repository['units']
        self.assertEqual(units['added'], self.NUM_UNITS)
        self.assertEqual(units['updated'], 0)
        self.assertEqual(units['removed'], self.NUM_EXTRA_UNITS)
        self.verify()
        path = os.path.join(self.childfs, 'parent', 'client.crt')
        self.assertTrue(os.path.exists(path))

    @patch('pulp_node.handlers.strategies.Bundle.cn', return_value=PULP_ID)
    def test_handler_merge_and_delete_repositories(self, unused):
        """
        Test end-to-end functionality using the mirror strategy.  We only clean the units so
        the repositories will be merged.  During the clean, we add repositories on the child that
        are not on the parent and expect them to be removed by the mirror strategy.
        """
        _report = []
        conn = PulpConnection(None, server_wrapper=self)
        binding = Bindings(conn)
        @patch('pulp_node.handlers.strategies.ChildEntity.binding', binding)
        @patch('pulp_node.handlers.strategies.ParentEntity.binding', binding)
        @patch('pulp_node.handlers.handler.find_strategy',
               return_value=MirrorTestStrategy(self, repo=False, units=True, extra_repos=self.EXTRA_REPO_IDS))
        def test_handler(*unused):
            # publish
            self.populate(constants.MIRROR_STRATEGY, ssl=True)
            pulp_conf.set('server', 'storage_dir', self.parentfs)
            dist = NodesHttpDistributor()
            repo = Repository(self.REPO_ID)
            conduit = RepoPublishConduit(self.REPO_ID, constants.HTTP_DISTRIBUTOR)
            dist.publish_repo(repo, conduit, self.dist_conf())
            units = []
            options = dict(strategy=constants.MIRROR_STRATEGY)
            handler = NodeHandler(self)
            pulp_conf.set('server', 'storage_dir', self.childfs)
            report = handler.update(Conduit(), units, options)
            _report.append(report)
        test_handler()
        # Verify
        report = _report[0]
        self.assertTrue(report.succeeded)
        errors = report.details['errors']
        repositories = report.details['repositories']
        self.assertEqual(len(errors), 0)
        self.assertEqual(len(repositories), len(self.EXTRA_REPO_IDS) + 1)
        # merged repository
        repository = repositories[0]
        self.assertEqual(repository['repo_id'], self.REPO_ID)
        self.assertEqual(repository['action'], RepositoryReport.MERGED)
        units = repository['units']
        self.assertEqual(units['added'], self.NUM_UNITS)
        self.assertEqual(units['updated'], 0)
        self.assertEqual(units['removed'], 0)
        # deleted extra repositories
        for i in range(0, len(self.EXTRA_REPO_IDS)):
            repository = repositories[i + 1]
            self.assertEqual(repository['repo_id'], self.EXTRA_REPO_IDS[i])
            self.assertEqual(repository['action'], RepositoryReport.DELETED)
            units = repository['units']
            self.assertEqual(units['added'], 0)
            self.assertEqual(units['updated'], 0)
            self.assertEqual(units['removed'], 0)
        # verify end result
        self.verify()
        path = os.path.join(self.childfs, 'parent', 'client.crt')
        self.assertTrue(os.path.exists(path))

    @patch('pulp_node.handlers.strategies.Bundle.cn', return_value=PULP_ID)
    def test_handler_unit_errors(self, *unused):
        """
        Test end-to-end functionality using the additive strategy with unit download errors.
        """
        _report = []
        conn = PulpConnection(None, server_wrapper=self)
        binding = Bindings(conn)
        @patch('pulp_node.handlers.strategies.ChildEntity.binding', binding)
        @patch('pulp_node.handlers.strategies.ParentEntity.binding', binding)
        @patch('pulp_node.importers.download.DownloadRequest', BadDownloadRequest)
        @patch('pulp_node.handlers.handler.find_strategy', return_value=MirrorTestStrategy(self))
        def test_handler(*unused):
            # publish
            self.populate(constants.ADDITIVE_STRATEGY)
            pulp_conf.set('server', 'storage_dir', self.parentfs)
            dist = NodesHttpDistributor()
            repo = Repository(self.REPO_ID)
            conduit = RepoPublishConduit(self.REPO_ID, constants.HTTP_DISTRIBUTOR)
            dist.publish_repo(repo, conduit, self.dist_conf())
            units = []
            options = dict(strategy=constants.MIRROR_STRATEGY)
            handler = NodeHandler(self)
            pulp_conf.set('server', 'storage_dir', self.childfs)
            os.makedirs(os.path.join(self.childfs, 'content'))
            report = handler.update(Conduit(), units, options)
            _report.append(report)
        test_handler()
        # Verify
        report = _report[0]
        self.assertFalse(report.succeeded)
        errors = report.details['errors']
        repositories = report.details['repositories']
        self.assertEqual(len(errors), 1)
        self.assertEqual(errors[0]['error_id'], error.UnitDownloadError.ERROR_ID)
        self.assertEqual(errors[0]['details']['repo_id'], self.REPO_ID)
        self.assertEqual(len(repositories), 1)
        repository = repositories[0]
        self.assertEqual(repository['repo_id'], self.REPO_ID)
        self.assertEqual(repository['action'], RepositoryReport.ADDED)
        units = repository['units']
        num_units_added = self.NUM_UNITS / 2
        self.assertEqual(units['added'], num_units_added)
        self.assertEqual(units['updated'], 0)
        self.assertEqual(units['removed'], 0)
        self.verify(num_units_added)

    @patch('pulp_node.handlers.strategies.Bundle.cn', return_value=PULP_ID)
    def test_handler_nothing_updated(self, *unused):
        """
        Test end-to-end functionality using the additive strategy with nothing updated.
        """
        _report = []
        conn = PulpConnection(None, server_wrapper=self)
        binding = Bindings(conn)
        @patch('pulp_node.handlers.strategies.ChildEntity.binding', binding)
        @patch('pulp_node.handlers.strategies.ParentEntity.binding', binding)
        @patch('pulp_node.importers.download.DownloadRequest', BadDownloadRequest)
        def test_handler(*unused):
            # publish
            self.populate(constants.ADDITIVE_STRATEGY)
            pulp_conf.set('server', 'storage_dir', self.parentfs)
            dist = NodesHttpDistributor()
            repo = Repository(self.REPO_ID)
            conduit = RepoPublishConduit(self.REPO_ID, constants.HTTP_DISTRIBUTOR)
            dist.publish_repo(repo, conduit, self.dist_conf())
            units = []
            options = dict(strategy=constants.MIRROR_STRATEGY)
            handler = NodeHandler(self)
            pulp_conf.set('server', 'storage_dir', self.childfs)
            os.makedirs(os.path.join(self.childfs, 'content'))
            report = handler.update(Conduit(), units, options)
            _report.append(report)
        test_handler()
        # Verify
        report = _report[0]
        self.assertTrue(report.succeeded)
        errors = report.details['errors']
        repositories = report.details['repositories']
        self.assertEqual(len(errors), 0)
        self.assertEqual(len(repositories), 1)
        repository = repositories[0]
        self.assertEqual(repository['repo_id'], self.REPO_ID)
        self.assertEqual(repository['action'], RepositoryReport.MERGED)
        units = repository['units']
        self.assertEqual(units['added'], 0)
        self.assertEqual(units['updated'], 0)
        self.assertEqual(units['removed'], 0)

    @patch('pulp_node.handlers.strategies.Bundle.cn', return_value=PULP_ID)
    @patch('pulp_node.importers.strategies.Mirror._add_units', side_effect=Exception())
    def test_importer_exception(self, *unused):
        """
        Test end-to-end functionality using the mirror strategy with an importer exception
        """
        _report = []
        conn = PulpConnection(None, server_wrapper=self)
        binding = Bindings(conn)
        @patch('pulp_node.handlers.strategies.ChildEntity.binding', binding)
        @patch('pulp_node.handlers.strategies.ParentEntity.binding', binding)
        @patch('pulp_node.handlers.handler.find_strategy', return_value=MirrorTestStrategy(self))
        def test_handler(*unused):
            # publish
            self.populate(constants.MIRROR_STRATEGY)
            pulp_conf.set('server', 'storage_dir', self.parentfs)
            dist = NodesHttpDistributor()
            repo = Repository(self.REPO_ID)
            cfg = {
                'protocol':'file',
                'http':{'alias':self.alias},
                'https':{'alias':self.alias},
                'file':{'alias':self.alias},
            }
            conduit = RepoPublishConduit(self.REPO_ID, constants.HTTP_DISTRIBUTOR)
            dist.publish_repo(repo, conduit, cfg)
            units = []
            options = dict(strategy=constants.MIRROR_STRATEGY)
            handler = NodeHandler(self)
            pulp_conf.set('server', 'storage_dir', self.childfs)
            os.makedirs(os.path.join(self.childfs, 'content'))
            report = handler.update(Conduit(), units, options)
            _report.append(report)
        test_handler()
        # Verify
        report = _report[0]
        self.assertFalse(report.succeeded)
        errors = report.details['errors']
        repositories = report.details['repositories']
        self.assertEqual(len(errors), 1)
        self.assertEqual(errors[0]['error_id'], error.CaughtException.ERROR_ID)
        self.assertEqual(errors[0]['details']['repo_id'], self.REPO_ID)
        self.assertEqual(len(repositories), 1)
        repository = repositories[0]
        self.assertEqual(repository['repo_id'], self.REPO_ID)
        self.assertEqual(repository['action'], RepositoryReport.ADDED)
        units = repository['units']
        self.assertEqual(units['added'], 0)
        self.assertEqual(units['updated'], 0)
        self.assertEqual(units['removed'], 0)
        self.verify(0)

    @patch('pulp_node.handlers.strategies.Bundle.cn', return_value=PULP_ID)
    def test_missing_plugins(self, *unused):
        """
        Test end-to-end functionality using the mirror strategy with missing distributor plugins.
        """
        _report = []
        conn = PulpConnection(None, server_wrapper=self)
        binding = Bindings(conn)
        @patch('pulp_node.handlers.strategies.ChildEntity.binding', binding)
        @patch('pulp_node.handlers.strategies.ParentEntity.binding', binding)
        @patch('pulp_node.handlers.handler.find_strategy', return_value=MirrorTestStrategy(self, plugins=True))
        def test_handler(*unused):
            # publish
            self.populate(constants.MIRROR_STRATEGY)
            pulp_conf.set('server', 'storage_dir', self.parentfs)
            dist = NodesHttpDistributor()
            repo = Repository(self.REPO_ID)
            conduit = RepoPublishConduit(self.REPO_ID, constants.HTTP_DISTRIBUTOR)
            dist.publish_repo(repo, conduit, self.dist_conf())
            options = dict(strategy=constants.MIRROR_STRATEGY)
            units = [{'type_id':'node', 'unit_key':None}]
            pulp_conf.set('server', 'storage_dir', self.childfs)
            container = Container(self.parentfs)
            dispatcher = Dispatcher(container)
            container.handlers[CONTENT]['node'] = NodeHandler(self)
            container.handlers[CONTENT]['repository'] = RepositoryHandler(self)
            report = dispatcher.update(Conduit(), units, options)
            _report.append(report)
        test_handler()
        # Verify
        report = _report[0].details['node']
        self.assertFalse(report['succeeded'])
        errors = report['details']['errors']
        repositories = report['details']['repositories']
        self.assertEqual(len(errors), 1)
        self.assertEqual(errors[0]['error_id'], error.DistributorNotInstalled.ERROR_ID)
        self.assertEqual(errors[0]['details']['repo_id'], self.REPO_ID)
        self.assertEqual(errors[0]['details']['type_id'], 'test_distributor')
        self.assertEqual(len(repositories), 1)
        repository = repositories[0]
        self.assertEqual(repository['repo_id'], self.REPO_ID)
        self.assertEqual(repository['action'], RepositoryReport.PENDING)
        units = repository['units']
        self.assertEqual(units['added'], 0)
        self.assertEqual(units['updated'], 0)
        self.assertEqual(units['removed'], 0)

    @patch('pulp_node.handlers.strategies.Bundle.cn', return_value=PULP_ID)
    def test_repository_handler(self, *unused):
        """
        Test end-to-end functionality using the mirror strategy. We add extra repositories on the
        child that are not on the parent and expect them to be preserved.
        """
        _report = []
        conn = PulpConnection(None, server_wrapper=self)
        binding = Bindings(conn)
        @patch('pulp_node.handlers.strategies.ChildEntity.binding', binding)
        @patch('pulp_node.handlers.strategies.ParentEntity.binding', binding)
        @patch('pulp_node.handlers.handler.find_strategy', return_value=MirrorTestStrategy(self))
        def test_handler(*unused):
            # publish
            self.populate(constants.ADDITIVE_STRATEGY)
            pulp_conf.set('server', 'storage_dir', self.parentfs)
            dist = NodesHttpDistributor()
            repo = Repository(self.REPO_ID)
            conduit = RepoPublishConduit(self.REPO_ID, constants.HTTP_DISTRIBUTOR)
            dist.publish_repo(repo, conduit, self.dist_conf())
            options = dict(strategy=constants.ADDITIVE_STRATEGY)
            units = [{'type_id':'repository', 'unit_key':dict(repo_id=self.REPO_ID)}]
            pulp_conf.set('server', 'storage_dir', self.childfs)
            container = Container(self.parentfs)
            dispatcher = Dispatcher(container)
            container.handlers[CONTENT]['node'] = NodeHandler(self)
            container.handlers[CONTENT]['repository'] = RepositoryHandler(self)
            report = dispatcher.update(Conduit(), units, options)
            _report.append(report)
        test_handler()
        # Verify
        report = _report[0].details['repository']
        self.assertTrue(report['succeeded'])
        errors = report['details']['errors']
        repositories = report['details']['repositories']
        self.assertEqual(len(errors), 0)
        self.assertEqual(len(repositories), 1)
        repository = repositories[0]
        self.assertEqual(repository['repo_id'], self.REPO_ID)
        self.assertEqual(repository['action'], RepositoryReport.ADDED)
        units = repository['units']
        self.assertEqual(units['added'], self.NUM_UNITS)
        self.assertEqual(units['updated'], 0)
        self.assertEqual(units['removed'], 0)
        self.verify()<|MERGE_RESOLUTION|>--- conflicted
+++ resolved
@@ -584,11 +584,7 @@
             RepoContentUnit.OWNER_TYPE_IMPORTER,
             constants.HTTP_IMPORTER)
         pulp_conf.set('server', 'storage_dir', self.childfs)
-<<<<<<< HEAD
-        importer.sync_repo(repo, conduit, cfg)
-=======
         importer.sync_repo(repo, conduit, configuration)
->>>>>>> b232c1fe
         # Verify
         units = conduit.get_units()
         self.assertEquals(len(units), self.NUM_UNITS)
@@ -628,6 +624,7 @@
         importer = NodesHttpImporter()
         manifest_url = 'file://' + manifest_path
         configuration = dict(manifest_url=manifest_url, strategy=constants.MIRROR_STRATEGY)
+        configuration = PluginCallConfiguration(configuration, {})
         conduit = RepoSyncConduit(
             self.REPO_ID,
             constants.HTTP_IMPORTER,
@@ -669,6 +666,7 @@
         importer = NodesHttpImporter()
         manifest_url = 'file://' + manifest_path
         configuration = dict(manifest_url=manifest_url, strategy=constants.MIRROR_STRATEGY)
+        configuration = PluginCallConfiguration(configuration, {})
         conduit = RepoSyncConduit(
             self.REPO_ID,
             constants.HTTP_IMPORTER,
@@ -711,6 +709,7 @@
         importer = NodesHttpImporter()
         manifest_url = 'file://' + manifest_path
         configuration = dict(manifest_url=manifest_url, strategy=constants.MIRROR_STRATEGY)
+        configuration = PluginCallConfiguration(configuration, {})
         conduit = RepoSyncConduit(
             self.REPO_ID,
             constants.HTTP_IMPORTER,

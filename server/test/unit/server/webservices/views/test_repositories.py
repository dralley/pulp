--- conflicted
+++ resolved
@@ -383,34 +383,17 @@
     @mock.patch('pulp.server.webservices.views.repositories._merge_related_objects')
     @mock.patch('pulp.server.webservices.views.repositories.serializers.Repository')
     @mock.patch('pulp.server.webservices.views.repositories.model')
-<<<<<<< HEAD
-    @mock.patch('pulp.server.webservices.views.repositories.manager_factory')
-    def test_get_existing_repo_with_details(self, mock_factory, mock_model, mock_serialize,
-                                            mock_merge, mock_resp, mock_repo_ctrl, mock_sum):
-        """
-        Retrieve an existing repository with details.
-        """
+    def test_get_existing_repo_with_details(self, m_model, m_serialize, m_merge, m_resp,
+                                            mock_repo_ctrl, mock_sum):
         mock_repo = mock.MagicMock(spec=model.Repository)
         mock_repo.repo_id = 'mock_repo'
-        mock_model.Repository.objects.get_repo_or_missing_resource.return_value = mock_repo
+        m_model.Repository.objects.get_repo_or_missing_resource.return_value = mock_repo
         mock_request = mock.MagicMock()
         mock_request.GET = {'details': 'true'}
-        mock_merge.side_effect = lambda x, y, z: z
+        m_merge.side_effect = lambda x, y, z: z
         mock_sum.return_value = 30
         mock_repo_ctrl.missing_unit_count.return_value = 10
-        serialized_repo = mock_serialize.return_value.data
-=======
-    def test_get_existing_repo_with_details(self, m_model, m_serialize, m_merge, m_resp):
-        """
-        Retrieve an existing repository with details.
-        """
-
-        mock_repo = {'mock_repo': 'somedata'}
-        m_model.Repository.objects.get_repo_or_missing_resource.return_value = mock_repo
-        mock_request = mock.MagicMock()
-        mock_request.GET = {'details': 'true'}
-        m_merge.side_effect = lambda x, y, z: z
->>>>>>> f21e76cb
+        serialized_repo = m_serialize.return_value.data
 
         repos_resource = RepoResourceView()
         response = repos_resource.get(mock_request, 'mock_repo')

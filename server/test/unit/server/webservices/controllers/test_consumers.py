"""
Test the pulp.server.webservices.controllers.consumers module.
"""
from .... import base
from pulp.devel import mock_plugins
from pulp.plugins.loader import api as plugin_api
from pulp.server.db.model.consumer import Consumer, Bind
from pulp.server.db.model.repository import Repo, RepoDistributor
<<<<<<< HEAD
from pulp.server.db.model.workers import Worker
from pulp.server.exceptions import InvalidValue, OperationPostponed, MissingValue
=======
>>>>>>> 1e6eab8e
from pulp.server.managers import factory


class ConsumerTest(base.PulpWebserviceTests):

    CONSUMER_ID = 'test-consumer'
    REPO_ID = 'test-repo'
    DISTRIBUTOR_ID = 'dist-1'
    NOTIFY_AGENT = True
    BINDING_CONFIG = {'b': 'b'}
    DISTRIBUTOR_TYPE_ID = 'mock-distributor'

    def setUp(self):
        super(ConsumerTest, self).setUp()
        Consumer.get_collection().remove(safe=True)
        Repo.get_collection().remove(safe=True)
        RepoDistributor.get_collection().remove(safe=True)
        Bind.get_collection().remove(safe=True)
        plugin_api._create_manager()
        mock_plugins.install()

    def tearDown(self):
        super(ConsumerTest, self).tearDown()
        Consumer.get_collection().remove(safe=True)
        Repo.get_collection().remove(safe=True)
        RepoDistributor.get_collection().remove(safe=True)
        Bind.get_collection().remove(safe=True)
        mock_plugins.reset()

<<<<<<< HEAD
    def test_get(self):
        """
        Tests retrieving a valid consumer.
        """
        # Setup
        manager = factory.consumer_manager()
        manager.register(self.CONSUMER_ID)
        path = '/v2/consumers/%s/' % self.CONSUMER_ID
        # Test
        status, body = self.get(path)
        # Verify
        self.assertEqual(200, status)
        self.assertEqual(self.CONSUMER_ID, body['id'])
        self.assertTrue('bindings' not in body)
        self.assertTrue('_href' in body)
        self.assertTrue(body['_href'].endswith(path))

    def test_get_with_bindings(self):
        """
        Test consumer with bindings.
        """
        # Setup
        manager = factory.repo_manager()
        manager.create_repo(self.REPO_ID)
        manager = factory.repo_distributor_manager()
        manager.add_distributor(
            self.REPO_ID,
            self.DISTRIBUTOR_TYPE_ID,
            {},
            True,
            distributor_id=self.DISTRIBUTOR_ID)
        manager = factory.consumer_manager()
        manager.register(self.CONSUMER_ID)
        manager = factory.consumer_bind_manager()
        manager.bind(self.CONSUMER_ID, self.REPO_ID, self.DISTRIBUTOR_ID,
                     self.NOTIFY_AGENT, self.BINDING_CONFIG)
        # Test
        params = {'bindings': True}
        path = '/v2/consumers/%s/' % self.CONSUMER_ID
        status, body = self.get(path, params=params)
        # Verify
        self.assertEqual(200, status)
        self.assertEqual(self.CONSUMER_ID, body['id'])
        self.assertTrue('_href' in body)
        self.assertTrue(body['_href'].endswith(path))
        self.assertTrue('bindings' in body)
        bindings = body['bindings']
        self.assertEquals(len(bindings), 1)
        self.assertEquals(bindings[0]['repo_id'], self.REPO_ID)
        self.assertEquals(bindings[0]['distributor_id'], self.DISTRIBUTOR_ID)
        self.assertEquals(bindings[0]['consumer_actions'], [])

    def test_get_with_details(self):
        """
        Test consumer with details.
        """
        # Setup
        manager = factory.repo_manager()
        manager.create_repo(self.REPO_ID)
        manager = factory.repo_distributor_manager()
        manager.add_distributor(
            self.REPO_ID,
            self.DISTRIBUTOR_TYPE_ID,
            {},
            True,
            distributor_id=self.DISTRIBUTOR_ID)
        manager = factory.consumer_manager()
        manager.register(self.CONSUMER_ID)
        manager = factory.consumer_bind_manager()
        manager.bind(self.CONSUMER_ID, self.REPO_ID, self.DISTRIBUTOR_ID,
                     self.NOTIFY_AGENT, self.BINDING_CONFIG)
        # Test
        params = {'details': True}
        path = '/v2/consumers/%s/' % self.CONSUMER_ID
        status, body = self.get(path, params=params)
        # Verify
        self.assertEqual(200, status)
        self.assertEqual(self.CONSUMER_ID, body['id'])
        self.assertTrue('_href' in body)
        self.assertTrue(body['_href'].endswith(path))
        self.assertTrue('bindings' in body)
        bindings = body['bindings']
        self.assertEquals(len(bindings), 1)
        self.assertEquals(bindings[0]['repo_id'], self.REPO_ID)
        self.assertEquals(bindings[0]['distributor_id'], self.DISTRIBUTOR_ID)
        self.assertEquals(bindings[0]['consumer_actions'], [])

    def test_get_bindings_consumer_repo(self):
        """
        Test that it is possible to retrieve all bindings for a specific consumer on
        to a specific repository
        """
        # Setup
        manager = factory.repo_manager()
        manager.create_repo(self.REPO_ID)
        manager = factory.repo_distributor_manager()
        manager.add_distributor(
            self.REPO_ID,
            self.DISTRIBUTOR_TYPE_ID,
            {},
            True,
            distributor_id=self.DISTRIBUTOR_ID)
        manager = factory.consumer_manager()
        manager.register(self.CONSUMER_ID)
        manager = factory.consumer_bind_manager()
        manager.bind(self.CONSUMER_ID, self.REPO_ID, self.DISTRIBUTOR_ID,
                     self.NOTIFY_AGENT, self.BINDING_CONFIG)

        # Test
        params = {'consumer': self.CONSUMER_ID, 'repo': self.REPO_ID}
        path = '/v2/consumers/%(consumer)s/bindings/%(repo)s/' % params
        status, body = self.get(path)

        # Verify
        self.assertEqual(200, status)
        self.assertEqual(1, len(body))
        binding = body[0]
        self.assertEqual(binding['consumer_id'], self.CONSUMER_ID)
        self.assertEqual(binding['repo_id'], self.REPO_ID)
        self.assertEqual(binding['distributor_id'], self.DISTRIBUTOR_ID)
        self.assertEqual(binding['consumer_actions'], [])
        self.assertEqual(binding['notify_agent'], self.NOTIFY_AGENT)
        self.assertEqual(binding['binding_config'], self.BINDING_CONFIG)

    def test_get_bindings_consumer_repo_invalid(self):
        """
        Test that the proper error code is returned when an invalid repository id is used
        """
        # Setup
        manager = factory.repo_manager()
        manager.create_repo(self.REPO_ID)
        manager = factory.repo_distributor_manager()
        manager.add_distributor(
            self.REPO_ID,
            self.DISTRIBUTOR_TYPE_ID,
            {},
            True,
            distributor_id=self.DISTRIBUTOR_ID)
        manager = factory.consumer_manager()
        manager.register(self.CONSUMER_ID)
        manager = factory.consumer_bind_manager()
        manager.bind(self.CONSUMER_ID, self.REPO_ID, self.DISTRIBUTOR_ID,
                     self.NOTIFY_AGENT, self.BINDING_CONFIG)

        # Test
        path = '/v2/consumers/%s/bindings/invalid_repo/' % self.CONSUMER_ID
        status, body = self.get(path)

        # Verify
        self.assertEqual(404, status)
        self.assertEqual(body['resources'], {'repo_id': 'invalid_repo'})

    def test_get_bindings_consumer_invalid_repo(self):
        """
        Test that the proper error code is returned when an invalid consumer id used
        """
        # Setup
        manager = factory.repo_manager()
        manager.create_repo(self.REPO_ID)
        manager = factory.repo_distributor_manager()
        manager.add_distributor(
            self.REPO_ID,
            self.DISTRIBUTOR_TYPE_ID,
            {},
            True,
            distributor_id=self.DISTRIBUTOR_ID)
        manager = factory.consumer_manager()
        manager.register(self.CONSUMER_ID)
        manager = factory.consumer_bind_manager()
        manager.bind(self.CONSUMER_ID, self.REPO_ID, self.DISTRIBUTOR_ID,
                     self.NOTIFY_AGENT, self.BINDING_CONFIG)

        # Test
        path = '/v2/consumers/invalid_consumer/bindings/%s/' % self.REPO_ID
        status, body = self.get(path)

        # Verify
        self.assertEqual(404, status)
        self.assertEqual(body['resources'], {'consumer_id': 'invalid_consumer'})

    def test_get_missing_consumer(self):
        """
        Tests that a 404 is returned when getting a consumer that doesn't exist.
        """
        # Test
        status, body = self.get('/v2/consumers/foo/')
        # Verify
        self.assertEqual(404, status)

    @mock.patch('pulp.server.managers.consumer.agent.AgentManager.unregister')
    def test_delete(self, mock_unregister):
        """
        Tests unregistering an existing consumer.
        """
        # Setup
        manager = factory.consumer_manager()
        manager.register(self.CONSUMER_ID)
        # Test
        path = '/v2/consumers/%s/' % self.CONSUMER_ID
        status, body = self.delete(path)
        # Verify
        self.assertEqual(200, status)

        consumer = Consumer.get_collection().find_one({'id': 'doomed'})
        self.assertTrue(consumer is None)
        mock_unregister.assert_called_with(self.CONSUMER_ID)

    def test_delete_missing_consumer(self):
        """
        Tests deleting a consumer that isn't there.
        """
        # Test
        status, body = self.delete('/v2/consumers/fake/')
        # Verify
        self.assertEqual(404, status)

    def test_put(self):
        """
        Tests using put to update a consumer.
        """
        # Setup
        manager = factory.consumer_manager()
        manager.register(self.CONSUMER_ID, display_name='hungry')
        path = '/v2/consumers/%s/' % self.CONSUMER_ID
        body = {'delta': {'display_name': 'thanksgiving'}}
        # Test
        status, body = self.put(path, params=body)
        # Verify
        self.assertEqual(200, status)
        self.assertEqual(body['display_name'], 'thanksgiving')
        self.assertTrue(body['_href'].endswith(path))
        collection = Consumer.get_collection()
        consumer = collection.find_one({'id': self.CONSUMER_ID})
        self.assertEqual(consumer['display_name'], 'thanksgiving')

    def test_put_invalid_body(self):
        """
        Tests updating a consumer without passing the delta.
        """
        # Setup
        manager = factory.consumer_manager()
        manager.register('pie')
        # Test
        status, body = self.put('/v2/consumers/pie/', params={})
        # Verify
        self.assertEqual(400, status)

    def test_put_missing_consumer(self):
        """
        Tests updating a consumer that doesn't exist.
        """
        # Test
        body = {'delta': {'pie': 'apple'}}
        status, body = self.put('/v2/consumers/not-there/', params=body)
        # Verify
        self.assertEqual(404, status)

=======
>>>>>>> 1e6eab8e

class ConsumersTest(base.PulpWebserviceTests):

    CONSUMER_IDS = ('test-consumer_1', 'test-consumer_2')
    REPO_ID = 'test-repo'
    DISTRIBUTOR_ID = 'dist-1'
    NOTIFY_AGENT = True
    BINDING_CONFIG = {'c': 'c'}
    DISTRIBUTOR_TYPE_ID = 'mock-distributor'
    PROFILE = [{'name': 'zsh', 'version': '1.0'}, {'name': 'ksh', 'version': '1.0'}]

    def setUp(self):
        base.PulpWebserviceTests.setUp(self)
        Consumer.get_collection().remove()
        Repo.get_collection().remove()
        RepoDistributor.get_collection().remove()
        Bind.get_collection().remove()
        plugin_api._create_manager()
        mock_plugins.install()

    def tearDown(self):
        base.PulpWebserviceTests.tearDown(self)
        Consumer.get_collection().remove()
        Repo.get_collection().remove()
        RepoDistributor.get_collection().remove()
        Bind.get_collection().remove()
        mock_plugins.reset()

    def populate(self, bindings=False, profiles=False):
        if bindings:
            manager = factory.repo_manager()
            manager.create_repo(self.REPO_ID)
            manager = factory.repo_distributor_manager()
            manager.add_distributor(
                self.REPO_ID,
                self.DISTRIBUTOR_TYPE_ID,
                {},
                True,
                distributor_id=self.DISTRIBUTOR_ID)
        for consumer_id in self.CONSUMER_IDS:
            manager = factory.consumer_manager()
            manager.register(consumer_id)
            if bindings:
                manager = factory.consumer_bind_manager()
                manager.bind(consumer_id, self.REPO_ID, self.DISTRIBUTOR_ID,
                             self.NOTIFY_AGENT, self.BINDING_CONFIG)
        if profiles:
            manager = factory.consumer_profile_manager()
            for consumer_id in self.CONSUMER_IDS:
                manager.create(consumer_id, 'rpm', self.PROFILE)

    def validate(self, body, bindings=False, profiles=False):
        if bindings:
            self.assertEqual(len(self.CONSUMER_IDS), len(body))
            fetched = dict([(c['id'], c) for c in body])
            for consumer_id in self.CONSUMER_IDS:
                consumer = fetched[consumer_id]
                self.assertEquals(consumer['id'], consumer_id)
                self.assertTrue('_href' in consumer)
                self.assertTrue('bindings' in consumer)
                bindings = consumer['bindings']
                self.assertEquals(len(bindings), 1)
                self.assertEquals(bindings[0]['consumer_id'], consumer_id)
                self.assertEquals(bindings[0]['repo_id'], self.REPO_ID)
                self.assertEquals(bindings[0]['distributor_id'], self.DISTRIBUTOR_ID)
                self.assertEquals(bindings[0]['deleted'], False)
                self.assertEquals(bindings[0]['consumer_actions'], [])
        elif profiles:
            self.assertEqual(len(self.CONSUMER_IDS), len(body))
            fetched = dict([(c['consumer_id'], c) for c in body])
            for consumer_id in self.CONSUMER_IDS:
                consumer = fetched[consumer_id]
                self.assertEquals(consumer['consumer_id'], consumer_id)
                self.assertTrue('profile' in consumer)
        else:
            self.assertEqual(len(self.CONSUMER_IDS), len(body))
            fetched = dict([(c['id'], c) for c in body])
            for consumer_id in self.CONSUMER_IDS:
                consumer = fetched[consumer_id]
                self.assertEquals(consumer['id'], consumer_id)
                self.assertTrue('_href' in consumer)
                self.assertFalse('bindings' in body)


class TestSearch(ConsumersTest):

    FILTER = {'id': {'$in': ConsumersTest.CONSUMER_IDS}}
    SORT = [('id', 'ascending')]
    CRITERIA = dict(filters=FILTER, sort=SORT)

    def test_get(self):
        # Setup
        self.populate()
        # Test
        status, body = self.get('/v2/consumers/search/')
        # Verify
        self.assertEqual(200, status)
        self.validate(body)

    def test_get_with_details(self):
        # Setup
        self.populate(True)
        # Test
        status, body = self.get('/v2/consumers/search/?details=1')
        # Verify
        self.assertEqual(200, status)
        self.validate(body, True)

    def test_get_with_bindings(self):
        # Setup
        self.populate(True)
        # Test
        status, body = self.get('/v2/consumers/search/?bindings=1')
        # Verify
        self.assertEqual(200, status)
        self.validate(body, True)

    def test_post(self):
        # Setup
        self.populate()
        # Test
        body = {'criteria': self.CRITERIA}
        status, body = self.post('/v2/consumers/search/', body)
        # Verify
        self.validate(body)

    def test_post_with_details(self):
        # Setup
        self.populate(True)
        # Test
        body = {'criteria': self.CRITERIA, 'details': True}
        status, body = self.post('/v2/consumers/search/', body)
        # Verify
        self.assertEqual(200, status)
        self.validate(body, True)

    def test_post_with_bindings(self):
        # Setup
        self.populate(True)
        # Test
        body = {'criteria': self.CRITERIA, 'bindings': True}
        status, body = self.post('/v2/consumers/search/', body)
        # Verify
        self.assertEqual(200, status)
        self.validate(body, True)


class TestProfileSearch(ConsumersTest):

    FILTER = {'consumer_id': {'$in': ConsumersTest.CONSUMER_IDS}}
    SORT = [('consumer_id', 'ascending')]
    CRITERIA = dict(filters=FILTER, sort=SORT)

    def test_get(self):
        # Setup
        self.populate(profiles=True)
        # Test
        status, body = self.get('/v2/consumers/profile/search/')
        # Verify
        self.assertEqual(200, status)
        self.validate(body, profiles=True)

    def test_post(self):
        # Setup
        self.populate(profiles=True)
        # Test
        body = {'criteria': self.CRITERIA}
        status, body = self.post('/v2/consumers/profile/search/', body)
        # Verify
        self.validate(body, profiles=True)


class BindTest(base.PulpWebserviceTests):

    CONSUMER_ID = 'test-consumer'
    REPO_ID = 'test-repo'
    DISTRIBUTOR_ID = 'dist-1'
    NOTIFY_AGENT = True
    BINDING_CONFIG = {'a': 'a'}
    DISTRIBUTOR_TYPE_ID = 'mock-distributor'
    QUERY = dict(
        consumer_id=CONSUMER_ID,
        repo_id=REPO_ID,
        distributor_id=DISTRIBUTOR_ID,
    )
    PAYLOAD = dict(
        server_name='pulp.redhat.com',
        relative_path='/repos/content/repoA',
        protocols=['https'],
        gpg_keys=['key1'],
        ca_cert='MY-CA',
        client_cert='MY-CLIENT-CERT')

    def setUp(self):
        base.PulpWebserviceTests.setUp(self)
        Consumer.get_collection().remove()
        Repo.get_collection().remove()
        RepoDistributor.get_collection().remove()
        Bind.get_collection().remove()
        plugin_api._create_manager()
        mock_plugins.install()

    def tearDown(self):
        base.PulpWebserviceTests.tearDown(self)
        Consumer.get_collection().remove()
        Repo.get_collection().remove()
        RepoDistributor.get_collection().remove()
        Bind.get_collection().remove()
        mock_plugins.reset()

    def populate(self):
        manager = factory.repo_manager()
        manager.create_repo(self.REPO_ID)
        manager = factory.repo_distributor_manager()
        manager.add_distributor(
            self.REPO_ID,
            self.DISTRIBUTOR_TYPE_ID,
            {},
            True,
            distributor_id=self.DISTRIBUTOR_ID)
        mock_plugins.MOCK_DISTRIBUTOR.create_consumer_payload.return_value = self.PAYLOAD
        manager = factory.consumer_manager()
        manager.register(self.CONSUMER_ID)

    def test_search(self):
        # Setup
        self.populate()
        manager = factory.consumer_bind_manager()
        manager.bind(self.CONSUMER_ID, self.REPO_ID, self.DISTRIBUTOR_ID,
                     self.NOTIFY_AGENT, self.BINDING_CONFIG)
        manager.action_pending(
            self.CONSUMER_ID,
            self.REPO_ID,
            self.DISTRIBUTOR_ID,
            Bind.Action.BIND,
            '0')

        # Test
        criteria = {
            'filters': {'consumer_actions.status': {'$in': ['pending', 'failed']}}}
        path = '/v2/consumers/binding/search/'
        body = dict(criteria=criteria)
        status, body = self.post(path, body)

        # Verify
        self.assertEqual(status, 200)
<<<<<<< HEAD
        self.assertEqual(len(body), 1)


class ContentTest(PulpWebservicesTests):

    def test_bad_request(self):
        """
        Test that requesting a non-existent action raises a BadRequest exception
        """
        # Setup
        webservice = consumers.Content()

        # Test
        self.assertRaises(BadRequest, webservice.POST, 'test-consumer', 'not_an_op')

    @mock.patch('pulp.server.webservices.controllers.consumers.managers')
    def test_install(self, mock_factory):
        # Setup
        mock_task = mock_factory.consumer_agent_manager.return_value.install_content
        webservice = consumers.Content()
        webservice.params = mock.Mock(return_value={'units': 'foo-unit',
                                                    'options': 'bar'})
        mock_task.return_value = {'task_id': 'baz'}

        # Test
        self.assertRaises(OperationPostponed, webservice.install, 'consumer-foo')
        mock_task.assert_called_once_with('consumer-foo', 'foo-unit', 'bar')

    def test_install_no_options(self):
        """
        Test that when no options are provided in the request, the proper
        exception is raised
        """
        # Setup
        webservice = consumers.Content()
        webservice.params = mock.Mock(return_value={'units': 'foo-unit'})

        # Test
        self.assertRaises(MissingValue, webservice.install, 'test-consumer')

    def test_install_no_units(self):
        """
        Test that when no units are provided in the request, the proper
        exception is raised
        """
        # Setup
        webservice = consumers.Content()
        webservice.params = mock.Mock(return_value={'options': {}})

        # Test
        self.assertRaises(MissingValue, webservice.install, 'test-consumer')

    def test_install_no_params(self):
        """
        Test that when no units are provided in the request, the proper
        exception is raised
        """
        # Setup
        webservice = consumers.Content()
        webservice.params = mock.Mock(return_value={})

        # Test
        self.assertRaises(MissingValue, webservice.install, 'test-consumer')

    @mock.patch('pulp.server.webservices.controllers.consumers.managers')
    def test_uninstall(self, mock_factory):
        # Setup
        mock_task = mock_factory.consumer_agent_manager.return_value.uninstall_content
        webservice = consumers.Content()
        webservice.params = mock.Mock(return_value={'units': 'foo-unit',
                                                    'options': 'bar'})
        mock_task.return_value = {'task_id': 'baz'}

        # Test
        self.assertRaises(OperationPostponed, webservice.uninstall, 'consumer-foo')
        mock_task.assert_called_once_with('consumer-foo', 'foo-unit', 'bar')

    def test_uninstall_no_options(self):
        """
        Test that when no options are provided in the request, the proper
        exception is raised
        """
        # Setup
        webservice = consumers.Content()
        webservice.params = mock.Mock(return_value={'units': 'foo-unit'})

        # Test
        self.assertRaises(MissingValue, webservice.uninstall, 'test-consumer')

    def test_uninstall_no_units(self):
        """
        Test that when no units are provided in the request, the proper
        exception is raised
        """
        # Setup
        webservice = consumers.Content()
        webservice.params = mock.Mock(return_value={'options': {}})

        # Test
        self.assertRaises(MissingValue, webservice.uninstall, 'test-consumer')

    def test_uninstall_no_params(self):
        """
        Test that when no units are provided in the request, the proper
        exception is raised
        """
        # Setup
        webservice = consumers.Content()
        webservice.params = mock.Mock(return_value={})

        # Test
        self.assertRaises(MissingValue, webservice.uninstall, 'test-consumer')

    @mock.patch('pulp.server.webservices.controllers.consumers.managers')
    def test_update(self, mock_factory):
        # Setup
        mock_task = mock_factory.consumer_agent_manager.return_value.update_content
        webservice = consumers.Content()
        webservice.params = mock.Mock(return_value={'units': 'foo-unit',
                                                    'options': 'bar'})
        mock_task.return_value = {'task_id': 'baz'}

        # Test
        self.assertRaises(OperationPostponed, webservice.update, 'consumer-foo')
        mock_task.assert_called_once_with('consumer-foo', 'foo-unit', 'bar')

    def test_update_no_options(self):
        """
        Test that when no options are provided in the request, the proper
        exception is raised
        """
        # Setup
        webservice = consumers.Content()
        webservice.params = mock.Mock(return_value={'units': 'foo-unit'})

        # Test
        self.assertRaises(MissingValue, webservice.update, 'test-consumer')

    def test_update_no_units(self):
        """
        Test that when no units are provided in the request, the proper
        exception is raised
        """
        # Setup
        webservice = consumers.Content()
        webservice.params = mock.Mock(return_value={'options': {}})

        # Test
        self.assertRaises(MissingValue, webservice.update, 'test-consumer')

    def test_update_no_params(self):
        """
        Test that when no units are provided in the request, the proper
        exception is raised
        """
        # Setup
        webservice = consumers.Content()
        webservice.params = mock.Mock(return_value={})

        # Test
        self.assertRaises(MissingValue, webservice.update, 'test-consumer')


class TestProfilesNoWSGI(PulpWebservicesTests):

    @mock.patch('pulp.server.webservices.controllers.consumers.Profiles.created')
    @mock.patch('pulp.server.tasks.consumer.managers.consumer_profile_manager')
    def test_post(self, mock_manager, mock_created):
        # Setup
        created_report = {'foo': 'bar'}
        mock_created.return_value = created_report
        profiles = consumers.Profiles()
        profiles.params = mock.Mock(return_value={'content_type': 'bar', 'profile': 'baz'})
        mock_manager.return_value.create.return_value = created_report

        # Test
        profile = profiles.POST('consumer-foo')
        mock_manager.return_value.create.assert_called_once_with('consumer-foo', 'bar', 'baz')
        mock_created.assert_called_with(
            '/mock/consumer-foo/bar/', {'foo': 'bar', '_href': '/mock/consumer-foo/bar/'})
        self.assertEqual(profile, created_report)
        uri_path = self.get_mock_uri_path('consumer-foo', 'bar')
        compare_dict(mock_created.mock_calls[0][1][1], {'foo': 'bar', '_href': uri_path})

        self.validate_auth(authorization.CREATE)


class TestProfileNoWSGI(PulpWebservicesTests):

    @mock.patch('pulp.server.webservices.controllers.consumers.Profile.ok')
    @mock.patch('pulp.server.tasks.consumer.managers.consumer_profile_manager')
    def test_put(self, mock_manager, mock_ok):
        # Setup
        profiles = consumers.Profile()
        profiles.params = mock.Mock(return_value={'profile': 'baz'})
        mock_manager.return_value.update.return_value = {'foo': 'bar'}

        # Test
        profiles.PUT('consumer-foo', 'content')
        mock_manager.return_value.update.assert_called_once_with('consumer-foo', 'content', 'baz')
        self.assertTrue(mock_ok.called)
        uri_path = self.get_mock_uri_path('consumer-foo', 'content')
        compare_dict(mock_ok.mock_calls[0][1][0], {'foo': 'bar',
                                                   '_href': uri_path})

        self.validate_auth(authorization.UPDATE)


class TestProfiles(base.PulpWebserviceTests):

    CONSUMER_ID = 'test-consumer'
    TYPE_1 = 'type-1'
    TYPE_2 = 'type-2'
    PROFILE_1 = {'name': 'zsh', 'version': '1.0'}
    PROFILE_2 = {'name': 'ksh', 'version': '2.0', 'arch': 'x86_64'}

    def setUp(self):
        self.logger = logging.getLogger('pulp')
        base.PulpWebserviceTests.setUp(self)
        Consumer.get_collection().remove()
        UnitProfile.get_collection().remove()

    def tearDown(self):
        base.PulpWebserviceTests.tearDown(self)
        Consumer.get_collection().remove()
        UnitProfile.get_collection().remove()

    def populate(self):
        manager = factory.consumer_manager()
        manager.register(self.CONSUMER_ID)

    def sort(self, profiles):
        _sorted = []
        d = dict([(p['content_type'], p) for p in profiles])
        for k in sorted(d.keys()):
            _sorted.append(d[k])
        return _sorted

    def test_delete(self):
        # Setup
        self.populate()
        manager = factory.consumer_profile_manager()
        manager.create(self.CONSUMER_ID, self.TYPE_1, self.PROFILE_1)
        manager.create(self.CONSUMER_ID, self.TYPE_2, self.PROFILE_2)
        profiles = manager.get_profiles(self.CONSUMER_ID)
        self.assertEquals(len(profiles), 2)
        # Test
        path = '/v2/consumers/%s/profiles/%s/' % (self.CONSUMER_ID, self.TYPE_1)
        status, body = self.delete(path)
        self.assertEqual(status, 200)
        profiles = manager.get_profiles(self.CONSUMER_ID)
        # Verify
        self.assertEquals(len(profiles), 1)
        profile = manager.get_profile(self.CONSUMER_ID, self.TYPE_2)
        self.assertTrue(profile is not None)

    def test_get_all(self):
        # Setup
        self.populate()
        manager = factory.consumer_profile_manager()
        manager.create(self.CONSUMER_ID, self.TYPE_1, self.PROFILE_1)
        manager.create(self.CONSUMER_ID, self.TYPE_2, self.PROFILE_2)
        # Test
        path = '/v2/consumers/%s/profiles/' % self.CONSUMER_ID
        status, body = self.get(path)
        # Verify
        self.assertEqual(status, 200)
        self.assertEqual(len(body), 2)
        body = self.sort(body)
        self.assertEqual(body[0]['consumer_id'], self.CONSUMER_ID)
        self.assertEqual(body[0]['content_type'], self.TYPE_1)
        self.assertEqual(body[0]['profile'], self.PROFILE_1)
        self.assertEqual(body[1]['consumer_id'], self.CONSUMER_ID)
        self.assertEqual(body[1]['content_type'], self.TYPE_2)
        self.assertEqual(body[1]['profile'], self.PROFILE_2)

    def test_get_by_type(self):
        # Setup
        self.populate()
        manager = factory.consumer_profile_manager()
        manager.create(self.CONSUMER_ID, self.TYPE_1, self.PROFILE_1)
        manager.create(self.CONSUMER_ID, self.TYPE_2, self.PROFILE_2)
        # Test
        path = '/v2/consumers/%s/profiles/%s/' % (self.CONSUMER_ID, self.TYPE_1)
        status, body = self.get(path)
        self.assertEqual(status, 200)
        self.assertEqual(body['consumer_id'], self.CONSUMER_ID)
        self.assertEqual(body['content_type'], self.TYPE_1)
        self.assertEqual(body['profile'], self.PROFILE_1)

    def test_get_consumer_not_found(self):
        # Test
        path = '/v2/consumers/invalid-consumer/profiles/'
        status, body = self.get(path)
        self.assertEqual(status, 404)

    def test_get_by_type_not_found(self):
        # Test
        path = '/v2/consumers/%s/profiles/unknown/' % self.CONSUMER_ID
        status, body = self.get(path)
        self.assertEqual(status, 404)

    def test_delete_not_found(self):
        # Test
        path = '/v2/consumers/%s/profiles/unknown/' % self.CONSUMER_ID
        status, body = self.delete(path)
        self.assertEqual(status, 404)


class TestConsumerHistory(PulpWebservicesTests):

    @mock.patch('pulp.server.webservices.controllers.consumers.ConsumerHistory.filters')
    @mock.patch('pulp.server.webservices.controllers.consumers.managers')
    @mock.patch('pulp.server.webservices.controllers.consumers.ConsumerHistory.ok')
    def test_get_consumer_history(self, mock_ok, mock_managers, mock_filters):
        """
        For API calls to consumer history, test that the correct response (200) is given when
        the entry exists.
        """
        consumer_history = consumers.ConsumerHistory()
        consumer_history.params = mock.Mock(return_value={'consumer_history': 'bar'})
        mock_filters.return_value = {}
        mock_ok.return_value.status = 200

        mock_db = mock.MagicMock()
        mock_db.query.return_value = [{'consumer': 'history'}]
        mock_managers.consumer_history_manager.return_value = mock_db

        response = consumer_history.GET('test-consumer-history')
        mock_ok.assert_called_with([{'consumer': 'history'}])
        self.assertEqual(response.status, 200)

    @mock.patch('pulp.server.webservices.controllers.consumers.ConsumerHistory.filters')
    @mock.patch('pulp.server.webservices.controllers.consumers.managers')
    @mock.patch('pulp.server.webservices.controllers.consumers.ConsumerHistory.not_found')
    def test_get_consumer_history_invalid_consumer(self, mock_not_found, mock_managers,
                                                   mock_filters):
        """
        For API calls to consumer history, test that the correct response (404) is given when
        the entry does not exist.
        """
        consumer_history = consumers.ConsumerHistory()
        consumer_history.params = mock.Mock(return_value={'consumer_history': 'bar'})
        mock_filters.return_value = {}
        mock_not_found.return_value.status = 404

        mock_db = mock.MagicMock()
        mock_db.query.return_value = []
        mock_managers.consumer_history_manager.return_value = mock_db

        response = consumer_history.GET('test-consumer-history')

        mock_not_found.assert_called_with()
        self.assertEqual(response.status, 404)


class TestContentApplicability(base.PulpWebserviceTests,
                               base.RecursiveUnorderedListComparisonMixin):
    """
    Test the ContentApplicability controller.
    """
    PATH = '/v2/consumers/content/applicability/'

    def tearDown(self):
        """
        Empty the collections that were written to during this test suite.
        """
        super(TestContentApplicability, self).tearDown()
        Consumer.get_collection().remove()
        UnitProfile.get_collection().remove()
        RepoProfileApplicability.get_collection().drop()
        Bind.get_collection().drop()

    # We mock this because we don't care about consumer history in this test suite, and it
    # saves some DB access time and cleanup
    @mock.patch('pulp.server.managers.consumer.bind.factory.consumer_history_manager')
    # By mocking these, we can avoid having to create repos and distributors for this test
    # suite
    @mock.patch('pulp.server.managers.consumer.bind.factory.repo_distributor_manager')
    @mock.patch('pulp.server.managers.consumer.bind.factory.repo_query_manager')
    def test_POST_empty_type_limiting(self, *unused_mocks):
        """
        Test the POST() method with an empty list as the type limiting criteria.
        """
        # Set up the consumers
        consumer_ids = ['consumer_1', 'consumer_2']
        manager = factory.consumer_manager()
        for consumer_id in consumer_ids:
            manager.register(consumer_id)
        # Set up consumer profile data
        consumer_profiles = {
            'consumer_1': [{'type': 'content_type_1', 'profile': ['unit_4-1.9']},
                           {'type': 'content_type_2',
                            'profile': ['unit_1-0.9.1', 'unit_2-1.1.3',
                                        'unit_3-12.0.13']}],
            'consumer_2': [{'type': 'content_type_2',
                            'profile': ['unit_1-0.8.7', 'unit_2-1.1.3',
                                        'unit_3-12.0.13']}]}
        manager = ProfileManager()
        profile_map = {}
        for consumer_id, profiles in consumer_profiles.items():
            for profile in profiles:
                consumer_profile = manager.create(consumer_id, profile['type'],
                                                  profile['profile'])
                profile_map[consumer_profile.content_type] = \
                    {'hash': consumer_profile.profile_hash,
                     'profile': consumer_profile.profile}
        # Create our precalcaulated applicability objects
        applicabilities = [
            {'profile_hash': profile_map['content_type_1']['hash'],
             'profile': profile_map['content_type_1']['profile'],
             'repo_id': 'repo_1',
             'applicability': {'content_type_1': ['unit_4-1.9.1']}},
            {'profile_hash': profile_map['content_type_2']['hash'],
             'profile': profile_map['content_type_2']['profile'],
             'repo_id': 'repo_2',
             'applicability': {'content_type_1': ['unit_4-1.9.3'],
                               'content_type_2': ['unit_1-0.9.2', 'unit_3-13.0.1']}},
            {'profile_hash': profile_map['content_type_2']['hash'],
             'profile': profile_map['content_type_2']['profile'],
             'repo_id': 'repo_3',
             'applicability': {'content_type_2': ['unit_3-13.1.0']}}]
        for a in applicabilities:
            RepoProfileApplicability.objects.create(a['profile_hash'], a['repo_id'],
                                                    a['profile'], a['applicability'])
        # Create repository bindings
        bind_manager = BindManager()
        # Consumer 1 is bound to repo 1 and 2
        bind_manager.bind('consumer_1', 'repo_1', 'distributor_id', False, {})
        bind_manager.bind('consumer_1', 'repo_2', 'distributor_id', False, {})
        # Consumer 2 is bound to repo 2 and 3
        bind_manager.bind('consumer_2', 'repo_2', 'distributor_id', False, {})
        bind_manager.bind('consumer_2', 'repo_3', 'distributor_id', False, {})
        # The content_types below is the empty list, so nothing should come back
        criteria = {
            'criteria': {
                'filters': {'id': {'$in': ['consumer_1', 'consumer_2']}}},
            'content_types': []}

        status, body = self.post(self.PATH, criteria)

        # We should get no applicability data back
        self.assertEqual(status, 200)
        # We told it not to give us any content types, so it should be empty
        self.assertEqual(body, [])

    def test_POST_invalid_consumer_criteria(self):
        """
        Test the POST() method with invalid consumer criteria. HTTP 400 BAD REQUEST should be
        raised in each case.
        """
        # Test bad filters
        criteria = {
            'criteria': {
                'filters': 7}}
        status, body = self.post(self.PATH, criteria)
        self.assertEqual(status, 400)
        self.assertEqual(body, "Invalid properties: ['filters']")

    def test_POST_invalid_type_limiting(self):
        """
        Test the POST() method with invalid type limiting criteria.
        """
        # Test with something that's not a list
        criteria = {
            'criteria': {
                'filters': {'id': {'$in': ['consumer_1', 'consumer_2']}}},
            'content_types': 42}
        status, body = self.post(self.PATH, criteria)
        self.assertEqual(status, 400)
        self.assertEqual(body, 'Invalid properties: [\'content_types must index an array.\']')

    # We mock this because we don't care about consumer history in this test suite, and it
    # saves some DB access time and cleanup
    @mock.patch('pulp.server.managers.consumer.bind.factory.consumer_history_manager')
    # By mocking these, we can avoid having to create repos and distributors for this test
    # suite
    @mock.patch('pulp.server.managers.consumer.bind.factory.repo_distributor_manager')
    @mock.patch('pulp.server.managers.consumer.bind.factory.repo_query_manager')
    def test_POST_limit_by_type(self, *unused_mocks):
        """
        Test the POST() method, making sure we allow the caller to limit applicability
        data by unit type.

        This test also asserts that we are properly calling into the manager layer.
        """
        # Set up the consumers
        consumer_ids = ['consumer_1', 'consumer_2']
        manager = factory.consumer_manager()
        for consumer_id in consumer_ids:
            manager.register(consumer_id)
        # Set up consumer profile data
        consumer_profiles = {
            'consumer_1': [{'type': 'content_type_1', 'profile': ['unit_4-1.9']},
                           {'type': 'content_type_2',
                            'profile': ['unit_1-0.9.1', 'unit_2-1.1.3',
                                        'unit_3-12.0.13']}],
            'consumer_2': [{'type': 'content_type_2',
                            'profile': ['unit_1-0.9.1', 'unit_2-1.1.3',
                                        'unit_3-12.0.13']}]}
        manager = ProfileManager()
        profile_map = {}
        for consumer_id, profiles in consumer_profiles.items():
            for profile in profiles:
                consumer_profile = manager.create(consumer_id, profile['type'],
                                                  profile['profile'])
                profile_map[consumer_profile.content_type] = \
                    {'hash': consumer_profile.profile_hash,
                     'profile': consumer_profile.profile}
        # Create our precalcaulated applicability objects
        applicabilities = [
            # This one should not appear in the output since content_type_1 is excluded
            {'profile_hash': profile_map['content_type_1']['hash'],
             'profile': profile_map['content_type_1']['profile'],
             'repo_id': 'repo_1',
             'applicability': {'content_type_1': ['unit_4-1.9.1']}},
            # The content_type_2 applicability data should be included in the output for
            # consumer_1 and consumer_2
            {'profile_hash': profile_map['content_type_2']['hash'],
             'profile': profile_map['content_type_2']['profile'],
             'repo_id': 'repo_2',
             'applicability': {'content_type_1': ['unit_4-1.9.3'],
                               'content_type_2': ['unit_1-0.9.2', 'unit_3-13.0.1']}},
            # Only consumer_2 is bound to repo_3, so this unit_3 should apply to only it
            {'profile_hash': profile_map['content_type_2']['hash'],
             'profile': profile_map['content_type_2']['profile'],
             'repo_id': 'repo_3',
             'applicability': {'content_type_2': ['unit_3-13.1.0']}}]
        for a in applicabilities:
            RepoProfileApplicability.objects.create(a['profile_hash'], a['repo_id'],
                                                    a['profile'], a['applicability'])
        # Create repository bindings
        bind_manager = BindManager()
        # Consumer 1 is bound to repo 1 and 2
        bind_manager.bind('consumer_1', 'repo_1', 'distributor_id', False, {})
        bind_manager.bind('consumer_1', 'repo_2', 'distributor_id', False, {})
        # Consumer 2 is bound to repo 2 and 3 (so it should get an additional unit_3)
        bind_manager.bind('consumer_2', 'repo_2', 'distributor_id', False, {})
        bind_manager.bind('consumer_2', 'repo_3', 'distributor_id', False, {})
        criteria = {
            'criteria': {
                'filters': {'id': {'$in': ['consumer_1', 'consumer_2']}}},
            'content_types': ['content_type_2']}

        status, body = self.post(self.PATH, criteria)

        # We should get the criteria for the single content type back
        self.assertEqual(status, 200)
        expected_body = [
            {'consumers': ['consumer_1', 'consumer_2'],
             'applicability': {'content_type_2': ['unit_1-0.9.2', 'unit_3-13.0.1']}},
            {'consumers': ['consumer_2'],
             'applicability': {
                 'content_type_2': ['unit_3-13.1.0']}}]
        self.assert_equal_ignoring_list_order(body, expected_body)

    def test_POST_no_consumer_criteria(self):
        """
        Test the POST() method when no consumer criteria is passed.
        """
        # Test no criteria
        status, body = self.post(self.PATH, '')
        self.assertEqual(status, 400)
        self.assertEqual(body, 'Invalid properties: ["The input to this method must be a '
                               'JSON object with a \'criteria\' key."]')

        # Test wrong consumer_criteria key
        criteria = {
            'wrong_key': {
                'filters': {'id': {'$in': ['consumer_1', 'consumer_2']}}}}
        status, body = self.post(self.PATH, criteria)
        self.assertEqual(status, 400)
        self.assertEqual(body, 'Invalid properties: [\'criteria\']')

    # We mock this because we don't care about consumer history in this test suite, and it
    # saves some DB access time and cleanup
    @mock.patch('pulp.server.managers.consumer.bind.factory.consumer_history_manager')
    # By mocking these, we can avoid having to create repos and distributors for this test
    # suite
    @mock.patch('pulp.server.managers.consumer.bind.factory.repo_distributor_manager')
    @mock.patch('pulp.server.managers.consumer.bind.factory.repo_query_manager')
    def test_POST_no_type_limiting(self, *unused_mocks):
        """
        Test that the POST() method returns all content types by default, and that we
        can correctly match a particular consumer.
        """
        # Set up the consumers
        consumer_ids = ['consumer_1', 'consumer_2', 'consumer_3']
        manager = factory.consumer_manager()
        for consumer_id in consumer_ids:
            manager.register(consumer_id)
        # Set up consumer profile data
        consumer_profiles = {
            'consumer_1': [{'type': 'content_type_1',
                            'profile': ['unit_1-0.9.1', 'unit_3-12.9.3']}],
            'consumer_2': [{'type': 'content_type_1',
                            'profile': ['unit_1-0.9.1', 'unit_3-12.9.3']},
                           {'type': 'content_type_2',
                            'profile': ['unit_3-12.9.0']}],
            'consumer_3': [{'type': 'content_type_1',
                            'profile': ['unit_2-2.0.13']}]}
        manager = ProfileManager()
        profile_map = {}
        for consumer_id, profiles in consumer_profiles.items():
            profile_map[consumer_id] = []
            for profile in profiles:
                consumer_profile = manager.create(consumer_id, profile['type'],
                                                  profile['profile'])
                profile_map[consumer_id].append(
                    {'hash': consumer_profile.profile_hash,
                     'profile': consumer_profile.profile})
        # Create our precalcaulated applicability objects
        applicabilities = [
            # consumer_1 and 2's applicability
            {'profile_hash': profile_map['consumer_1'][0]['hash'],
             'profile': profile_map['consumer_1'][0]['profile'],
             'repo_id': 'repo_1',
             'applicability': {'content_type_1': ['unit_1-0.9.2', 'unit_3-13.0.1']}},
            # Consumer_2's applicability
            {'profile_hash': profile_map['consumer_2'][1]['hash'],
             'profile': profile_map['consumer_2'][1]['profile'],
             'repo_id': 'repo_2',
             'applicability': {'content_type_2': ['unit_3-13.1.0']}},
            # Consumer_3's applicability
            {'profile_hash': profile_map['consumer_3'][0]['hash'],
             'profile': profile_map['consumer_3'][0]['profile'],
             'repo_id': 'repo_1',
             'applicability': {'content_type_1': ['unit_2-3.1.1']}}]
        for a in applicabilities:
            RepoProfileApplicability.objects.create(a['profile_hash'], a['repo_id'],
                                                    a['profile'], a['applicability'])
        # Create repository bindings
        bind_manager = BindManager()
        bind_manager.bind('consumer_1', 'repo_1', 'distributor_id', False, {})
        # Consumer_2 is bound to repo_1 and repo_2. It's binding to repo_2 gets it another
        # applicability
        bind_manager.bind('consumer_2', 'repo_1', 'distributor_id', False, {})
        bind_manager.bind('consumer_2', 'repo_2', 'distributor_id', False, {})
        bind_manager.bind('consumer_3', 'repo_1', 'distributor_id', False, {})
        # Match consumer_2
        criteria = {'criteria': {'filters': {'id': 'consumer_2'}}}

        status, body = self.post(self.PATH, criteria)

        # We should get the both content_types back
        self.assertEqual(status, 200)
        expected_body = [
            {'consumers': ['consumer_2'],
             'applicability': {'content_type_1': ['unit_1-0.9.2', 'unit_3-13.0.1'],
                               'content_type_2': ['unit_3-13.1.0']}}]
        self.assert_equal_ignoring_list_order(body, expected_body)

    def test__get_consumer_criteria(self):
        """
        Test the _get_consumer_criteria() method.
        """
        # Set up the consumers
        consumer_ids = ['consumer_1', 'consumer_2', 'consumer_3']
        manager = factory.consumer_manager()
        for consumer_id in consumer_ids:
            manager.register(consumer_id)
        ca = ContentApplicability()
        # We will query just for 1 and 2
        ca.params = mock.MagicMock(
            return_value={'criteria': {'sort': [['id', 'ascending']], 'limit': '10',
                                       'skip': '20',
                                       'filters': {'id': {'$in':
                                                          ['consumer_1', 'consumer_2']}}}})

        consumer_criteria = ca._get_consumer_criteria()

        self.assertEqual(consumer_criteria['sort'], [('id', 1)])
        self.assertEqual(consumer_criteria['limit'], 10)
        self.assertEqual(consumer_criteria['skip'], 20)
        self.assertEqual(consumer_criteria['filters'],
                         {'id': {'$in': ['consumer_1', 'consumer_2']}})
        self.assertEqual(consumer_criteria['fields'], None)

    def test__get_consumer_criteria_missing_consumer_criteria(self):
        """
        Test the _get_consumer_ids() method when consumer_criteria is not provided.
        """
        ca = ContentApplicability()
        ca.params = mock.MagicMock(return_value={})

        self.assertRaises(InvalidValue, ca._get_consumer_criteria)

    def test__get_content_types_none(self):
        """
        Test the _get_content_types() method when no content_types were passed in.
        """
        ca = ContentApplicability()
        ca.params = mock.MagicMock(return_value={})

        content_types = ca._get_content_types()

        self.assertEqual(content_types, None)

    def test__get_content_types_not_a_list(self):
        """
        Test the _get_content_types() method when content_types were passed, but not
        a list.
        """
        ca = ContentApplicability()
        ca.params = mock.MagicMock(return_value={'content_types': 'c_1'})

        self.assertRaises(InvalidValue, ca._get_content_types)

    def test__get_content_types_not_none(self):
        """
        Test the _get_content_types() method when content_types were passed.
        """
        ca = ContentApplicability()
        ca.params = mock.MagicMock(return_value={'content_types': ['c_1', 'c_2']})

        content_types = ca._get_content_types()

        self.assertEqual(content_types, ['c_1', 'c_2'])


class TestConsumerApplicabilityRegeneration(base.PulpWebserviceTests):

    CONSUMER_IDS = ['consumer-1', 'consumer-2']
    FILTER = {'id': {'$in': CONSUMER_IDS}}
    SORT = [{'id': 1}]
    CONSUMER_CRITERIA = Criteria(filters=FILTER, sort=SORT)
    PROFILE = [{'name': 'zsh', 'version': '1.0'}, {'name': 'ksh', 'version': '1.0'}]
    REPO_IDS = ['repo-1', 'repo-2']
    REPO_CRITERIA = Criteria(filters={'id': {'$in': REPO_IDS}}, sort=[{'id': 1}])
    YUM_DISTRIBUTOR_ID = 'yum_distributor'

    PATH = '/v2/consumers/actions/content/regenerate_applicability/'

    def setUp(self):
        base.PulpWebserviceTests.setUp(self)
        Repo.get_collection().remove()
        RepoDistributor.get_collection().remove()
        Bind.get_collection().remove()
        Consumer.get_collection().remove()
        UnitProfile.get_collection().remove()
        RepoProfileApplicability.get_collection().remove()
        plugin_api._create_manager()
        mock_plugins.install()

        yum_profiler, cfg = plugin_api.get_profiler_by_type('rpm')
        yum_profiler.calculate_applicable_units = \
            mock.Mock(side_effect=lambda p, r, c, x:
                      {'rpm': ['rpm-1', 'rpm-2'],
                       'erratum': ['errata-1', 'errata-2']})

    def tearDown(self):
        base.PulpWebserviceTests.tearDown(self)
        Repo.get_collection().remove()
        RepoDistributor.get_collection().remove()
        Bind.get_collection().remove()
        Consumer.get_collection().remove()
        UnitProfile.get_collection().remove()
        RepoProfileApplicability.get_collection().remove()
        mock_plugins.reset()

    def populate_repos(self):
        repo_manager = factory.repo_manager()
        distributor_manager = factory.repo_distributor_manager()
        # Create repos and add distributor
        for repo_id in self.REPO_IDS:
            repo_manager.create_repo(repo_id)
            distributor_manager.add_distributor(
                repo_id, 'mock-distributor', {}, True, self.YUM_DISTRIBUTOR_ID)

    def populate_bindings(self):
        self.populate_repos()
        bind_manager = factory.consumer_bind_manager()
        # Add bindings for the given repos and consumers
        for consumer_id in self.CONSUMER_IDS:
            for repo_id in self.REPO_IDS:
                bind_manager.bind(consumer_id, repo_id, self.YUM_DISTRIBUTOR_ID, False, {})

    def populate(self):
        manager = factory.consumer_manager()
        for consumer_id in self.CONSUMER_IDS:
            manager.register(consumer_id)
        manager = factory.consumer_profile_manager()
        for consumer_id in self.CONSUMER_IDS:
            manager.create(consumer_id, 'rpm', self.PROFILE)

    @mock.patch('pulp.server.async.tasks.get_worker_for_reservation')
    def test_regenerate_applicability(self, mock_get_worker_for_reservation):
        mock_get_worker_for_reservation.return_value = Worker('some_queue', datetime.datetime.now())
        self.populate()
        self.populate_bindings()
        request_body = dict(consumer_criteria={'filters': self.FILTER})

        status, body = self.post(self.PATH, request_body)

        self.assertEquals(status, 202)
        self.assertTrue('task_id' in body.get('spawned_tasks')[0])

    @mock.patch('pulp.server.async.tasks.get_worker_for_reservation')
    def test_regenerate_applicability_no_consumers(self, mock_get_worker_for_reservation):
        mock_get_worker_for_reservation.return_value = Worker('some_queue', datetime.datetime.now())
        # Test
        request_body = dict(consumer_criteria={'filters': self.FILTER})
        status, body = self.post(self.PATH, request_body)
        # Verify
        self.assertEquals(status, 202)
        self.assertTrue('task_id' in body.get('spawned_tasks')[0])

    @mock.patch('pulp.server.async.tasks.get_worker_for_reservation')
    def test_regenerate_applicability_no_bindings(self, mock_get_worker_for_reservation):
        mock_get_worker_for_reservation.return_value = Worker('some_queue', datetime.datetime.now())
        # Setup
        self.populate()
        # Test
        request_body = dict(consumer_criteria={'filters': self.FILTER})
        status, body = self.post(self.PATH, request_body)
        # Verify
        self.assertEquals(status, 202)
        self.assertTrue('task_id' in body.get('spawned_tasks')[0])

    def test_regenerate_applicability_no_criteria(self):
        # Setup
        self.populate()
        # Test
        request_body = {}
        status, body = self.post(self.PATH, request_body)
        # Verify
        self.assertEquals(status, 400)
        self.assertTrue('missing_property_names' in body)
        self.assertTrue(body['missing_property_names'] == ['consumer_criteria'])
        self.assertFalse('task_id' in body)

    def test_regenerate_applicability_wrong_criteria(self):
        # Setup
        self.populate()
        # Test
        request_body = dict(consumer_criteria='foo')
        status, body = self.post(self.PATH, request_body)
        # Verify
        self.assertEquals(status, 400)
        self.assertTrue('property_names' in body)
        self.assertTrue(body['property_names'] == ['consumer_criteria'])

    @mock.patch('pulp.server.async.tasks.get_worker_for_reservation')
    def test_consumer_regenerate_applicability(self, mock_get_worker_for_reservation):
        mock_get_worker_for_reservation.return_value = Worker('some_queue', datetime.datetime.now())
        self.populate()
        self.populate_bindings()

        consumer_path = '/v2/consumers/%s/actions/content/regenerate_applicability/'
        status, body = self.post(consumer_path % 'consumer-1')

        self.assertEquals(status, 202)
        self.assertTrue('task_id' in body.get('spawned_tasks')[0])

    @mock.patch('pulp.server.async.tasks.get_worker_for_reservation')
    def test_consumer_regenerate_applicability_no_bindings(self, mock_get_worker_for_reservation):
        mock_get_worker_for_reservation.return_value = Worker('some_queue', datetime.datetime.now())
        self.populate()

        consumer_path = '/v2/consumers/%s/actions/content/regenerate_applicability/'
        status, body = self.post(consumer_path % 'consumer-1')

        self.assertEquals(status, 202)
        self.assertTrue('task_id' in body.get('spawned_tasks')[0])

    def test_consumer_regenerate_applicability_unregistered_consumer(self):
        self.populate()

        consumer_path = '/v2/consumers/%s/actions/content/regenerate_applicability/'
        status, body = self.post(consumer_path % 'unregistered_consumer')

        self.assertEquals(status, 404)
        self.assertTrue('Missing resource' in body['error']['description'])
        self.assertEqual(body['error']['data']['resources'],
                         {'consumer_id': 'unregistered_consumer'})
        self.assertFalse('task_id' in body)


class ScheduledUnitInstallTests(base.PulpWebserviceTests):
    """
    This is a scheduled content management test suite.
    """
    def setUp(self):
        super(ScheduledUnitInstallTests, self).setUp()
        plugin_api._create_manager()
        mock_plugins.install()
        self.consumer_id = 'test-consumer'
        self.consumer_manager = factory.consumer_manager()
        self.consumer_manager.register(self.consumer_id)
        ScheduledCall.get_collection().remove(safe=True)

    def tearDown(self):
        super(ScheduledUnitInstallTests, self).tearDown()
        self.consumer_manager = None
        Consumer.get_collection().remove(safe=True)
        ScheduledCall.get_collection().remove(safe=True)
        mock_plugins.reset()

    def test_create_scheduled_install(self):
        unit_key = dict(name='zsh')
        unit = dict(type_id='rpm', unit_key=unit_key)
        units = [unit]
        options = dict(importkeys=True)

        path = '/v2/consumers/%s/schedules/content/install/' % self.consumer_id
        body = {'schedule': 'R1/PT1H',
                'units': units,
                'options': options}

        status, body = self.post(path, body)
        self.assertEquals(status, 201)

    def test_create_scheduled_install_bad_consumer(self):
        schedule = 'R1/P1DT'
        zsh_unit = {'type_id': 'rpm',
                    'unit_key': {'name': 'zsh'}}
        options = {'importkeys': True}

        path = '/v2/consumers/invalid-consumer/schedules/content/install/'
        body = {'schedule': schedule,
                'units': [zsh_unit],
                'options': options}

        status, response = self.post(path, body)

        self.assertEqual(status, 404)

    def test_get_scheduled_install(self):
        schedule = 'R1/P1DT'
        zsh_unit = {'type_id': 'rpm',
                    'unit_key': {'name': 'zsh'}}
        options = {'importkeys': True}

        path = '/v2/consumers/%s/schedules/content/install/' % self.consumer_id
        body = {'schedule': schedule,
                'units': [zsh_unit],
                'options': options}

        status, response = self.post(path, body)

        self.assertEqual(status, 201)

        path = '/v2/consumers/%s/schedules/content/install/%s/' % (
            self.consumer_id, response['_id'])

        status, response = self.get(path)

        self.assertEqual(status, 200)

    def test_get_scheduled_install_404(self):
        schedule = 'R1/P1DT'
        zsh_unit = {'type_id': 'rpm',
                    'unit_key': {'name': 'zsh'}}
        options = {'importkeys': True}

        path = '/v2/consumers/%s/schedules/content/install/' % self.consumer_id
        body = {'schedule': schedule,
                'units': [zsh_unit],
                'options': options}

        status, response = self.post(path, body)

        self.assertEqual(status, 201)

        path = '/v2/consumers/%s/schedules/content/install/%s/' % (
            self.consumer_id, '111111111111111')

        status, response = self.get(path)

        self.assertEqual(status, 404)

    def test_get_all_scheduled_installs(self):
        schedule = 'R1/P1DT'
        zsh_unit = {'type_id': 'rpm',
                    'unit_key': {'name': 'zsh'}}
        options = {'importkeys': True}

        path = '/v2/consumers/%s/schedules/content/install/' % self.consumer_id
        body = {'schedule': schedule,
                'units': [zsh_unit],
                'options': options}

        status, response = self.post(path, body)

        self.assertEqual(status, 201)

        path = '/v2/consumers/%s/schedules/content/install/' % self.consumer_id

        status, response = self.get(path)

        self.assertEqual(status, 200)
        self.assertEqual(len(response), 1)

    def test_get_scheduled_install_bad_consumer(self):
        schedule_id = str(ObjectId())
        path = '/v2/consumers/invalid-consumer/schedules/content/install/%s/' % schedule_id
        status, response = self.get(path)
        self.assertEqual(status, 404)

    def test_get_scheduled_install_bad_schedule(self):
        schedule_id = str(ObjectId())
        path = '/v2/consumers/%s/schedules/content/install/%s/' % (self.consumer_id, schedule_id)
        status, response = self.get(path)
        self.assertEqual(status, 404)

    def test_get_all_scheduled_installs_bad_consumer(self):
        path = '/v2/consumers/invalid-consumer/schedules/content/install/'
        status, response = self.get(path)
        self.assertEqual(status, 404)

    def test_update_scheduled_install(self):
        unit_key = dict(name='zsh')
        unit = dict(type_id='rpm', unit_key=unit_key)
        units = [unit]
        options = dict(importkeys=True)

        path = '/v2/consumers/%s/schedules/content/install/' % self.consumer_id
        body = {'schedule': 'R1/PT1H',
                'units': units,
                'options': options}

        status, response = self.post(path, body)
        self.assertEquals(status, 201)

        schedule_id = response['_id']
        update_path = '/v2/consumers/%s/schedules/content/install/%s/' % (
            self.consumer_id, schedule_id)
        update_body = {'schedule': 'R2/PT1H'}

        status, response = self.put(update_path, update_body)
        self.assertEqual(status, 200)

    def test_delete_scheduled_install(self):
        unit_key = dict(name='zsh')
        unit = dict(type_id='rpm', unit_key=unit_key)
        units = [unit]
        options = dict(importkeys=True)

        path = '/v2/consumers/%s/schedules/content/install/' % self.consumer_id
        body = {'schedule': 'R1/PT1H',
                'units': units,
                'options': options}

        status, response = self.post(path, body)
        self.assertEquals(status, 201)

        schedule_id = response['_id']
        update_path = '/v2/consumers/%s/schedules/content/install/%s/' % (
            self.consumer_id, schedule_id)

        status, response = self.delete(update_path)
        self.assertEqual(status, 200)


class ScheduledUnitUpdateTests(base.PulpWebserviceTests):

    def setUp(self):
        super(ScheduledUnitUpdateTests, self).setUp()
        plugin_api._create_manager()
        mock_plugins.install()
        self.consumer_id = 'test-consumer'
        self.consumer_manager = factory.consumer_manager()
        self.consumer_manager.register(self.consumer_id)

    def tearDown(self):
        super(ScheduledUnitUpdateTests, self).tearDown()
        self.consumer_manager = None
        Consumer.get_collection().remove(safe=True)
        ScheduledCall.get_collection().remove(safe=True)
        mock_plugins.reset()

    def test_create_scheduled_update(self):
        unit_key = dict(name='zsh')
        unit = dict(type_id='rpm', unit_key=unit_key)
        units = [unit]
        options = dict(importkeys=True)

        path = '/v2/consumers/%s/schedules/content/update/' % self.consumer_id
        body = {'schedule': 'R1/PT1H',
                'units': units,
                'options': options}

        status, body = self.post(path, body)
        self.assertEquals(status, 201)

    def test_create_scheduled_update_bad_consumer(self):
        schedule = 'R1/P1DT'
        zsh_unit = {'type_id': 'rpm',
                    'unit_key': {'name': 'zsh'}}
        options = {'importkeys': True}

        path = '/v2/consumers/invalid-consumer/schedules/content/update/'
        body = {'schedule': schedule,
                'units': [zsh_unit],
                'options': options}

        status, response = self.post(path, body)

        self.assertEqual(status, 404)

    def test_get_scheduled_update(self):
        schedule = 'R1/P1DT'
        zsh_unit = {'type_id': 'rpm',
                    'unit_key': {'name': 'zsh'}}
        options = {'importkeys': True}

        path = '/v2/consumers/%s/schedules/content/update/' % self.consumer_id
        body = {'schedule': schedule,
                'units': [zsh_unit],
                'options': options}

        status, response = self.post(path, body)

        self.assertEqual(status, 201)

        path = '/v2/consumers/%s/schedules/content/update/%s/' % (self.consumer_id, response['_id'])

        status, response = self.get(path)

        self.assertEqual(status, 200)

    def test_get_all_scheduled_updates(self):
        schedule = 'R1/P1DT'
        zsh_unit = {'type_id': 'rpm',
                    'unit_key': {'name': 'zsh'}}
        options = {'importkeys': True}

        path = '/v2/consumers/%s/schedules/content/update/' % self.consumer_id
        body = {'schedule': schedule,
                'units': [zsh_unit],
                'options': options}

        status, response = self.post(path, body)

        self.assertEqual(status, 201)

        path = '/v2/consumers/%s/schedules/content/update/' % self.consumer_id

        status, response = self.get(path)

        self.assertEqual(status, 200)
        self.assertEqual(len(response), 1)

    def test_get_scheduled_update_bad_consumer(self):
        schedule_id = str(ObjectId())
        path = '/v2/consumers/invalid-consumer/schedules/content/update/%s/' % schedule_id
        status, response = self.get(path)
        self.assertEqual(status, 404)

    def test_get_scheduled_update_bad_schedule(self):
        schedule_id = str(ObjectId())
        path = '/v2/consumers/%s/schedules/content/update/%s/' % (self.consumer_id, schedule_id)
        status, response = self.get(path)
        self.assertEqual(status, 404)

    def test_get_all_scheduled_updates_bad_consumer(self):
        path = '/v2/consumers/invalid-consumer/schedules/content/update/'
        status, response = self.get(path)
        self.assertEqual(status, 404)

    def test_update_scheduled_update(self):
        unit_key = {'name': 'zsh'}
        unit = {'type_id': 'rpm', 'unit_key': unit_key}
        units = [unit]
        options = {'importkeys': True}

        path = '/v2/consumers/%s/schedules/content/update/' % self.consumer_id
        body = {'schedule': 'R1/PT1H',
                'units': units,
                'options': options}

        status, response = self.post(path, body)
        self.assertEquals(status, 201)

        schedule_id = response['_id']
        update_path = '/v2/consumers/%s/schedules/content/update/%s/' % (
            self.consumer_id, schedule_id)
        update_body = {'schedule': 'R2/PT1H'}

        status, response = self.put(update_path, update_body)
        self.assertEqual(status, 200)

    def test_delete_scheduled_update(self):
        unit_key = dict(name='zsh')
        unit = dict(type_id='rpm', unit_key=unit_key)
        units = [unit]
        options = dict(importkeys=True)

        path = '/v2/consumers/%s/schedules/content/update/' % self.consumer_id
        body = {'schedule': 'R1/PT1H',
                'units': units,
                'options': options}

        status, response = self.post(path, body)
        self.assertEquals(status, 201)

        schedule_id = response['_id']
        update_path = '/v2/consumers/%s/schedules/content/update/%s/' % (
            self.consumer_id, schedule_id)

        status, response = self.delete(update_path)
        self.assertEqual(status, 200)


class ScheduledUnitUninstallTests(base.PulpWebserviceTests):

    def setUp(self):
        super(ScheduledUnitUninstallTests, self).setUp()
        plugin_api._create_manager()
        mock_plugins.install()
        self.consumer_id = 'test-consumer'
        self.consumer_manager = factory.consumer_manager()
        self.consumer_manager.register(self.consumer_id)

    def tearDown(self):
        super(ScheduledUnitUninstallTests, self).tearDown()
        self.consumer_manager = None
        Consumer.get_collection().remove(safe=True)
        ScheduledCall.get_collection().remove(safe=True)
        mock_plugins.reset()

    def test_create_scheduled_uninstall(self):
        unit_key = {'name': 'zsh'}
        unit = {'type_id': 'rpm', 'unit_key': unit_key}
        units = [unit]
        options = {'importkeys': True}

        path = '/v2/consumers/%s/schedules/content/uninstall/' % self.consumer_id
        body = {'schedule': 'R1/PT1H',
                'units': units,
                'options': options}

        status, body = self.post(path, body)
        self.assertEquals(status, 201)

    def test_create_scheduled_uninstall_bad_consumer(self):
        schedule = 'R1/P1DT'
        zsh_unit = {'type_id': 'rpm',
                    'unit_key': {'name': 'zsh'}}
        options = {'importkeys': True}

        path = '/v2/consumers/invalid-consumer/schedules/content/uninstall/'
        body = {'schedule': schedule,
                'units': [zsh_unit],
                'options': options}

        status, response = self.post(path, body)

        self.assertEqual(status, 404)

    def test_get_scheduled_uninstall(self):
        schedule = 'R1/P1DT'
        zsh_unit = {'type_id': 'rpm',
                    'unit_key': {'name': 'zsh'}}
        options = {'importkeys': True}

        path = '/v2/consumers/%s/schedules/content/uninstall/' % self.consumer_id
        body = {'schedule': schedule,
                'units': [zsh_unit],
                'options': options}

        status, response = self.post(path, body)

        self.assertEqual(status, 201)

        path = '/v2/consumers/%s/schedules/content/uninstall/%s/' % (
            self.consumer_id, response['_id'])

        status, response = self.get(path)

        self.assertEqual(status, 200)

    def test_get_all_scheduled_uninstalls(self):
        schedule = 'R1/P1DT'
        zsh_unit = {'type_id': 'rpm',
                    'unit_key': {'name': 'zsh'}}
        options = {'importkeys': True}

        path = '/v2/consumers/%s/schedules/content/uninstall/' % self.consumer_id
        body = {'schedule': schedule,
                'units': [zsh_unit],
                'options': options}

        status, response = self.post(path, body)

        self.assertEqual(status, 201)

        path = '/v2/consumers/%s/schedules/content/uninstall/' % self.consumer_id

        status, response = self.get(path)

        self.assertEqual(status, 200)
        self.assertEqual(len(response), 1)

    def test_get_scheduled_uninstall_bad_consumer(self):
        schedule_id = str(ObjectId())
        path = '/v2/consumers/invalid-consumer/schedules/content/uninstall/%s/' % schedule_id
        status, response = self.get(path)
        self.assertEqual(status, 404)

    def test_get_scheduled_uninstall_bad_schedule(self):
        schedule_id = str(ObjectId())
        path = '/v2/consumers/%s/schedules/content/uninstall/%s/' % (self.consumer_id, schedule_id)
        status, response = self.get(path)
        self.assertEqual(status, 404)

    def test_get_all_scheduled_uninstalls_bad_consumer(self):
        path = '/v2/consumers/invalid-consumer/schedules/content/uninstall/'
        status, response = self.get(path)
        self.assertEqual(status, 404)

    def test_update_scheduled_uninstall(self):
        unit_key = dict(name='zsh')
        unit = dict(type_id='rpm', unit_key=unit_key)
        units = [unit]
        options = dict(importkeys=True)

        path = '/v2/consumers/%s/schedules/content/uninstall/' % self.consumer_id
        body = {'schedule': 'R1/PT1H',
                'units': units,
                'options': options}

        status, response = self.post(path, body)
        self.assertEquals(status, 201)

        schedule_id = response['_id']
        update_path = '/v2/consumers/%s/schedules/content/uninstall/%s/' % (
            self.consumer_id, schedule_id)
        update_body = {'schedule': 'R2/PT1H'}

        status, response = self.put(update_path, update_body)
        self.assertEqual(status, 200)

    def test_delete_scheduled_uninstall(self):
        unit_key = {'name': 'zsh'}
        unit = {'type_id': 'rpm', 'unit_key': unit_key}
        units = [unit]
        options = {'importkeys': True}

        path = '/v2/consumers/%s/schedules/content/uninstall/' % self.consumer_id
        body = {'schedule': 'R1/PT1H',
                'units': units,
                'options': options}

        status, response = self.post(path, body)
        self.assertEquals(status, 201)

        schedule_id = response['_id']
        update_path = '/v2/consumers/%s/schedules/content/uninstall/%s/' % (
            self.consumer_id, schedule_id)

        status, response = self.delete(update_path)
        self.assertEqual(status, 200)
=======
        self.assertEqual(len(body), 1)
>>>>>>> 1e6eab8e
<|MERGE_RESOLUTION|>--- conflicted
+++ resolved
@@ -6,11 +6,6 @@
 from pulp.plugins.loader import api as plugin_api
 from pulp.server.db.model.consumer import Consumer, Bind
 from pulp.server.db.model.repository import Repo, RepoDistributor
-<<<<<<< HEAD
-from pulp.server.db.model.workers import Worker
-from pulp.server.exceptions import InvalidValue, OperationPostponed, MissingValue
-=======
->>>>>>> 1e6eab8e
 from pulp.server.managers import factory
 
 
@@ -40,266 +35,6 @@
         Bind.get_collection().remove(safe=True)
         mock_plugins.reset()
 
-<<<<<<< HEAD
-    def test_get(self):
-        """
-        Tests retrieving a valid consumer.
-        """
-        # Setup
-        manager = factory.consumer_manager()
-        manager.register(self.CONSUMER_ID)
-        path = '/v2/consumers/%s/' % self.CONSUMER_ID
-        # Test
-        status, body = self.get(path)
-        # Verify
-        self.assertEqual(200, status)
-        self.assertEqual(self.CONSUMER_ID, body['id'])
-        self.assertTrue('bindings' not in body)
-        self.assertTrue('_href' in body)
-        self.assertTrue(body['_href'].endswith(path))
-
-    def test_get_with_bindings(self):
-        """
-        Test consumer with bindings.
-        """
-        # Setup
-        manager = factory.repo_manager()
-        manager.create_repo(self.REPO_ID)
-        manager = factory.repo_distributor_manager()
-        manager.add_distributor(
-            self.REPO_ID,
-            self.DISTRIBUTOR_TYPE_ID,
-            {},
-            True,
-            distributor_id=self.DISTRIBUTOR_ID)
-        manager = factory.consumer_manager()
-        manager.register(self.CONSUMER_ID)
-        manager = factory.consumer_bind_manager()
-        manager.bind(self.CONSUMER_ID, self.REPO_ID, self.DISTRIBUTOR_ID,
-                     self.NOTIFY_AGENT, self.BINDING_CONFIG)
-        # Test
-        params = {'bindings': True}
-        path = '/v2/consumers/%s/' % self.CONSUMER_ID
-        status, body = self.get(path, params=params)
-        # Verify
-        self.assertEqual(200, status)
-        self.assertEqual(self.CONSUMER_ID, body['id'])
-        self.assertTrue('_href' in body)
-        self.assertTrue(body['_href'].endswith(path))
-        self.assertTrue('bindings' in body)
-        bindings = body['bindings']
-        self.assertEquals(len(bindings), 1)
-        self.assertEquals(bindings[0]['repo_id'], self.REPO_ID)
-        self.assertEquals(bindings[0]['distributor_id'], self.DISTRIBUTOR_ID)
-        self.assertEquals(bindings[0]['consumer_actions'], [])
-
-    def test_get_with_details(self):
-        """
-        Test consumer with details.
-        """
-        # Setup
-        manager = factory.repo_manager()
-        manager.create_repo(self.REPO_ID)
-        manager = factory.repo_distributor_manager()
-        manager.add_distributor(
-            self.REPO_ID,
-            self.DISTRIBUTOR_TYPE_ID,
-            {},
-            True,
-            distributor_id=self.DISTRIBUTOR_ID)
-        manager = factory.consumer_manager()
-        manager.register(self.CONSUMER_ID)
-        manager = factory.consumer_bind_manager()
-        manager.bind(self.CONSUMER_ID, self.REPO_ID, self.DISTRIBUTOR_ID,
-                     self.NOTIFY_AGENT, self.BINDING_CONFIG)
-        # Test
-        params = {'details': True}
-        path = '/v2/consumers/%s/' % self.CONSUMER_ID
-        status, body = self.get(path, params=params)
-        # Verify
-        self.assertEqual(200, status)
-        self.assertEqual(self.CONSUMER_ID, body['id'])
-        self.assertTrue('_href' in body)
-        self.assertTrue(body['_href'].endswith(path))
-        self.assertTrue('bindings' in body)
-        bindings = body['bindings']
-        self.assertEquals(len(bindings), 1)
-        self.assertEquals(bindings[0]['repo_id'], self.REPO_ID)
-        self.assertEquals(bindings[0]['distributor_id'], self.DISTRIBUTOR_ID)
-        self.assertEquals(bindings[0]['consumer_actions'], [])
-
-    def test_get_bindings_consumer_repo(self):
-        """
-        Test that it is possible to retrieve all bindings for a specific consumer on
-        to a specific repository
-        """
-        # Setup
-        manager = factory.repo_manager()
-        manager.create_repo(self.REPO_ID)
-        manager = factory.repo_distributor_manager()
-        manager.add_distributor(
-            self.REPO_ID,
-            self.DISTRIBUTOR_TYPE_ID,
-            {},
-            True,
-            distributor_id=self.DISTRIBUTOR_ID)
-        manager = factory.consumer_manager()
-        manager.register(self.CONSUMER_ID)
-        manager = factory.consumer_bind_manager()
-        manager.bind(self.CONSUMER_ID, self.REPO_ID, self.DISTRIBUTOR_ID,
-                     self.NOTIFY_AGENT, self.BINDING_CONFIG)
-
-        # Test
-        params = {'consumer': self.CONSUMER_ID, 'repo': self.REPO_ID}
-        path = '/v2/consumers/%(consumer)s/bindings/%(repo)s/' % params
-        status, body = self.get(path)
-
-        # Verify
-        self.assertEqual(200, status)
-        self.assertEqual(1, len(body))
-        binding = body[0]
-        self.assertEqual(binding['consumer_id'], self.CONSUMER_ID)
-        self.assertEqual(binding['repo_id'], self.REPO_ID)
-        self.assertEqual(binding['distributor_id'], self.DISTRIBUTOR_ID)
-        self.assertEqual(binding['consumer_actions'], [])
-        self.assertEqual(binding['notify_agent'], self.NOTIFY_AGENT)
-        self.assertEqual(binding['binding_config'], self.BINDING_CONFIG)
-
-    def test_get_bindings_consumer_repo_invalid(self):
-        """
-        Test that the proper error code is returned when an invalid repository id is used
-        """
-        # Setup
-        manager = factory.repo_manager()
-        manager.create_repo(self.REPO_ID)
-        manager = factory.repo_distributor_manager()
-        manager.add_distributor(
-            self.REPO_ID,
-            self.DISTRIBUTOR_TYPE_ID,
-            {},
-            True,
-            distributor_id=self.DISTRIBUTOR_ID)
-        manager = factory.consumer_manager()
-        manager.register(self.CONSUMER_ID)
-        manager = factory.consumer_bind_manager()
-        manager.bind(self.CONSUMER_ID, self.REPO_ID, self.DISTRIBUTOR_ID,
-                     self.NOTIFY_AGENT, self.BINDING_CONFIG)
-
-        # Test
-        path = '/v2/consumers/%s/bindings/invalid_repo/' % self.CONSUMER_ID
-        status, body = self.get(path)
-
-        # Verify
-        self.assertEqual(404, status)
-        self.assertEqual(body['resources'], {'repo_id': 'invalid_repo'})
-
-    def test_get_bindings_consumer_invalid_repo(self):
-        """
-        Test that the proper error code is returned when an invalid consumer id used
-        """
-        # Setup
-        manager = factory.repo_manager()
-        manager.create_repo(self.REPO_ID)
-        manager = factory.repo_distributor_manager()
-        manager.add_distributor(
-            self.REPO_ID,
-            self.DISTRIBUTOR_TYPE_ID,
-            {},
-            True,
-            distributor_id=self.DISTRIBUTOR_ID)
-        manager = factory.consumer_manager()
-        manager.register(self.CONSUMER_ID)
-        manager = factory.consumer_bind_manager()
-        manager.bind(self.CONSUMER_ID, self.REPO_ID, self.DISTRIBUTOR_ID,
-                     self.NOTIFY_AGENT, self.BINDING_CONFIG)
-
-        # Test
-        path = '/v2/consumers/invalid_consumer/bindings/%s/' % self.REPO_ID
-        status, body = self.get(path)
-
-        # Verify
-        self.assertEqual(404, status)
-        self.assertEqual(body['resources'], {'consumer_id': 'invalid_consumer'})
-
-    def test_get_missing_consumer(self):
-        """
-        Tests that a 404 is returned when getting a consumer that doesn't exist.
-        """
-        # Test
-        status, body = self.get('/v2/consumers/foo/')
-        # Verify
-        self.assertEqual(404, status)
-
-    @mock.patch('pulp.server.managers.consumer.agent.AgentManager.unregister')
-    def test_delete(self, mock_unregister):
-        """
-        Tests unregistering an existing consumer.
-        """
-        # Setup
-        manager = factory.consumer_manager()
-        manager.register(self.CONSUMER_ID)
-        # Test
-        path = '/v2/consumers/%s/' % self.CONSUMER_ID
-        status, body = self.delete(path)
-        # Verify
-        self.assertEqual(200, status)
-
-        consumer = Consumer.get_collection().find_one({'id': 'doomed'})
-        self.assertTrue(consumer is None)
-        mock_unregister.assert_called_with(self.CONSUMER_ID)
-
-    def test_delete_missing_consumer(self):
-        """
-        Tests deleting a consumer that isn't there.
-        """
-        # Test
-        status, body = self.delete('/v2/consumers/fake/')
-        # Verify
-        self.assertEqual(404, status)
-
-    def test_put(self):
-        """
-        Tests using put to update a consumer.
-        """
-        # Setup
-        manager = factory.consumer_manager()
-        manager.register(self.CONSUMER_ID, display_name='hungry')
-        path = '/v2/consumers/%s/' % self.CONSUMER_ID
-        body = {'delta': {'display_name': 'thanksgiving'}}
-        # Test
-        status, body = self.put(path, params=body)
-        # Verify
-        self.assertEqual(200, status)
-        self.assertEqual(body['display_name'], 'thanksgiving')
-        self.assertTrue(body['_href'].endswith(path))
-        collection = Consumer.get_collection()
-        consumer = collection.find_one({'id': self.CONSUMER_ID})
-        self.assertEqual(consumer['display_name'], 'thanksgiving')
-
-    def test_put_invalid_body(self):
-        """
-        Tests updating a consumer without passing the delta.
-        """
-        # Setup
-        manager = factory.consumer_manager()
-        manager.register('pie')
-        # Test
-        status, body = self.put('/v2/consumers/pie/', params={})
-        # Verify
-        self.assertEqual(400, status)
-
-    def test_put_missing_consumer(self):
-        """
-        Tests updating a consumer that doesn't exist.
-        """
-        # Test
-        body = {'delta': {'pie': 'apple'}}
-        status, body = self.put('/v2/consumers/not-there/', params=body)
-        # Verify
-        self.assertEqual(404, status)
-
-=======
->>>>>>> 1e6eab8e
 
 class ConsumersTest(base.PulpWebserviceTests):
 
@@ -546,1360 +281,4 @@
 
         # Verify
         self.assertEqual(status, 200)
-<<<<<<< HEAD
-        self.assertEqual(len(body), 1)
-
-
-class ContentTest(PulpWebservicesTests):
-
-    def test_bad_request(self):
-        """
-        Test that requesting a non-existent action raises a BadRequest exception
-        """
-        # Setup
-        webservice = consumers.Content()
-
-        # Test
-        self.assertRaises(BadRequest, webservice.POST, 'test-consumer', 'not_an_op')
-
-    @mock.patch('pulp.server.webservices.controllers.consumers.managers')
-    def test_install(self, mock_factory):
-        # Setup
-        mock_task = mock_factory.consumer_agent_manager.return_value.install_content
-        webservice = consumers.Content()
-        webservice.params = mock.Mock(return_value={'units': 'foo-unit',
-                                                    'options': 'bar'})
-        mock_task.return_value = {'task_id': 'baz'}
-
-        # Test
-        self.assertRaises(OperationPostponed, webservice.install, 'consumer-foo')
-        mock_task.assert_called_once_with('consumer-foo', 'foo-unit', 'bar')
-
-    def test_install_no_options(self):
-        """
-        Test that when no options are provided in the request, the proper
-        exception is raised
-        """
-        # Setup
-        webservice = consumers.Content()
-        webservice.params = mock.Mock(return_value={'units': 'foo-unit'})
-
-        # Test
-        self.assertRaises(MissingValue, webservice.install, 'test-consumer')
-
-    def test_install_no_units(self):
-        """
-        Test that when no units are provided in the request, the proper
-        exception is raised
-        """
-        # Setup
-        webservice = consumers.Content()
-        webservice.params = mock.Mock(return_value={'options': {}})
-
-        # Test
-        self.assertRaises(MissingValue, webservice.install, 'test-consumer')
-
-    def test_install_no_params(self):
-        """
-        Test that when no units are provided in the request, the proper
-        exception is raised
-        """
-        # Setup
-        webservice = consumers.Content()
-        webservice.params = mock.Mock(return_value={})
-
-        # Test
-        self.assertRaises(MissingValue, webservice.install, 'test-consumer')
-
-    @mock.patch('pulp.server.webservices.controllers.consumers.managers')
-    def test_uninstall(self, mock_factory):
-        # Setup
-        mock_task = mock_factory.consumer_agent_manager.return_value.uninstall_content
-        webservice = consumers.Content()
-        webservice.params = mock.Mock(return_value={'units': 'foo-unit',
-                                                    'options': 'bar'})
-        mock_task.return_value = {'task_id': 'baz'}
-
-        # Test
-        self.assertRaises(OperationPostponed, webservice.uninstall, 'consumer-foo')
-        mock_task.assert_called_once_with('consumer-foo', 'foo-unit', 'bar')
-
-    def test_uninstall_no_options(self):
-        """
-        Test that when no options are provided in the request, the proper
-        exception is raised
-        """
-        # Setup
-        webservice = consumers.Content()
-        webservice.params = mock.Mock(return_value={'units': 'foo-unit'})
-
-        # Test
-        self.assertRaises(MissingValue, webservice.uninstall, 'test-consumer')
-
-    def test_uninstall_no_units(self):
-        """
-        Test that when no units are provided in the request, the proper
-        exception is raised
-        """
-        # Setup
-        webservice = consumers.Content()
-        webservice.params = mock.Mock(return_value={'options': {}})
-
-        # Test
-        self.assertRaises(MissingValue, webservice.uninstall, 'test-consumer')
-
-    def test_uninstall_no_params(self):
-        """
-        Test that when no units are provided in the request, the proper
-        exception is raised
-        """
-        # Setup
-        webservice = consumers.Content()
-        webservice.params = mock.Mock(return_value={})
-
-        # Test
-        self.assertRaises(MissingValue, webservice.uninstall, 'test-consumer')
-
-    @mock.patch('pulp.server.webservices.controllers.consumers.managers')
-    def test_update(self, mock_factory):
-        # Setup
-        mock_task = mock_factory.consumer_agent_manager.return_value.update_content
-        webservice = consumers.Content()
-        webservice.params = mock.Mock(return_value={'units': 'foo-unit',
-                                                    'options': 'bar'})
-        mock_task.return_value = {'task_id': 'baz'}
-
-        # Test
-        self.assertRaises(OperationPostponed, webservice.update, 'consumer-foo')
-        mock_task.assert_called_once_with('consumer-foo', 'foo-unit', 'bar')
-
-    def test_update_no_options(self):
-        """
-        Test that when no options are provided in the request, the proper
-        exception is raised
-        """
-        # Setup
-        webservice = consumers.Content()
-        webservice.params = mock.Mock(return_value={'units': 'foo-unit'})
-
-        # Test
-        self.assertRaises(MissingValue, webservice.update, 'test-consumer')
-
-    def test_update_no_units(self):
-        """
-        Test that when no units are provided in the request, the proper
-        exception is raised
-        """
-        # Setup
-        webservice = consumers.Content()
-        webservice.params = mock.Mock(return_value={'options': {}})
-
-        # Test
-        self.assertRaises(MissingValue, webservice.update, 'test-consumer')
-
-    def test_update_no_params(self):
-        """
-        Test that when no units are provided in the request, the proper
-        exception is raised
-        """
-        # Setup
-        webservice = consumers.Content()
-        webservice.params = mock.Mock(return_value={})
-
-        # Test
-        self.assertRaises(MissingValue, webservice.update, 'test-consumer')
-
-
-class TestProfilesNoWSGI(PulpWebservicesTests):
-
-    @mock.patch('pulp.server.webservices.controllers.consumers.Profiles.created')
-    @mock.patch('pulp.server.tasks.consumer.managers.consumer_profile_manager')
-    def test_post(self, mock_manager, mock_created):
-        # Setup
-        created_report = {'foo': 'bar'}
-        mock_created.return_value = created_report
-        profiles = consumers.Profiles()
-        profiles.params = mock.Mock(return_value={'content_type': 'bar', 'profile': 'baz'})
-        mock_manager.return_value.create.return_value = created_report
-
-        # Test
-        profile = profiles.POST('consumer-foo')
-        mock_manager.return_value.create.assert_called_once_with('consumer-foo', 'bar', 'baz')
-        mock_created.assert_called_with(
-            '/mock/consumer-foo/bar/', {'foo': 'bar', '_href': '/mock/consumer-foo/bar/'})
-        self.assertEqual(profile, created_report)
-        uri_path = self.get_mock_uri_path('consumer-foo', 'bar')
-        compare_dict(mock_created.mock_calls[0][1][1], {'foo': 'bar', '_href': uri_path})
-
-        self.validate_auth(authorization.CREATE)
-
-
-class TestProfileNoWSGI(PulpWebservicesTests):
-
-    @mock.patch('pulp.server.webservices.controllers.consumers.Profile.ok')
-    @mock.patch('pulp.server.tasks.consumer.managers.consumer_profile_manager')
-    def test_put(self, mock_manager, mock_ok):
-        # Setup
-        profiles = consumers.Profile()
-        profiles.params = mock.Mock(return_value={'profile': 'baz'})
-        mock_manager.return_value.update.return_value = {'foo': 'bar'}
-
-        # Test
-        profiles.PUT('consumer-foo', 'content')
-        mock_manager.return_value.update.assert_called_once_with('consumer-foo', 'content', 'baz')
-        self.assertTrue(mock_ok.called)
-        uri_path = self.get_mock_uri_path('consumer-foo', 'content')
-        compare_dict(mock_ok.mock_calls[0][1][0], {'foo': 'bar',
-                                                   '_href': uri_path})
-
-        self.validate_auth(authorization.UPDATE)
-
-
-class TestProfiles(base.PulpWebserviceTests):
-
-    CONSUMER_ID = 'test-consumer'
-    TYPE_1 = 'type-1'
-    TYPE_2 = 'type-2'
-    PROFILE_1 = {'name': 'zsh', 'version': '1.0'}
-    PROFILE_2 = {'name': 'ksh', 'version': '2.0', 'arch': 'x86_64'}
-
-    def setUp(self):
-        self.logger = logging.getLogger('pulp')
-        base.PulpWebserviceTests.setUp(self)
-        Consumer.get_collection().remove()
-        UnitProfile.get_collection().remove()
-
-    def tearDown(self):
-        base.PulpWebserviceTests.tearDown(self)
-        Consumer.get_collection().remove()
-        UnitProfile.get_collection().remove()
-
-    def populate(self):
-        manager = factory.consumer_manager()
-        manager.register(self.CONSUMER_ID)
-
-    def sort(self, profiles):
-        _sorted = []
-        d = dict([(p['content_type'], p) for p in profiles])
-        for k in sorted(d.keys()):
-            _sorted.append(d[k])
-        return _sorted
-
-    def test_delete(self):
-        # Setup
-        self.populate()
-        manager = factory.consumer_profile_manager()
-        manager.create(self.CONSUMER_ID, self.TYPE_1, self.PROFILE_1)
-        manager.create(self.CONSUMER_ID, self.TYPE_2, self.PROFILE_2)
-        profiles = manager.get_profiles(self.CONSUMER_ID)
-        self.assertEquals(len(profiles), 2)
-        # Test
-        path = '/v2/consumers/%s/profiles/%s/' % (self.CONSUMER_ID, self.TYPE_1)
-        status, body = self.delete(path)
-        self.assertEqual(status, 200)
-        profiles = manager.get_profiles(self.CONSUMER_ID)
-        # Verify
-        self.assertEquals(len(profiles), 1)
-        profile = manager.get_profile(self.CONSUMER_ID, self.TYPE_2)
-        self.assertTrue(profile is not None)
-
-    def test_get_all(self):
-        # Setup
-        self.populate()
-        manager = factory.consumer_profile_manager()
-        manager.create(self.CONSUMER_ID, self.TYPE_1, self.PROFILE_1)
-        manager.create(self.CONSUMER_ID, self.TYPE_2, self.PROFILE_2)
-        # Test
-        path = '/v2/consumers/%s/profiles/' % self.CONSUMER_ID
-        status, body = self.get(path)
-        # Verify
-        self.assertEqual(status, 200)
-        self.assertEqual(len(body), 2)
-        body = self.sort(body)
-        self.assertEqual(body[0]['consumer_id'], self.CONSUMER_ID)
-        self.assertEqual(body[0]['content_type'], self.TYPE_1)
-        self.assertEqual(body[0]['profile'], self.PROFILE_1)
-        self.assertEqual(body[1]['consumer_id'], self.CONSUMER_ID)
-        self.assertEqual(body[1]['content_type'], self.TYPE_2)
-        self.assertEqual(body[1]['profile'], self.PROFILE_2)
-
-    def test_get_by_type(self):
-        # Setup
-        self.populate()
-        manager = factory.consumer_profile_manager()
-        manager.create(self.CONSUMER_ID, self.TYPE_1, self.PROFILE_1)
-        manager.create(self.CONSUMER_ID, self.TYPE_2, self.PROFILE_2)
-        # Test
-        path = '/v2/consumers/%s/profiles/%s/' % (self.CONSUMER_ID, self.TYPE_1)
-        status, body = self.get(path)
-        self.assertEqual(status, 200)
-        self.assertEqual(body['consumer_id'], self.CONSUMER_ID)
-        self.assertEqual(body['content_type'], self.TYPE_1)
-        self.assertEqual(body['profile'], self.PROFILE_1)
-
-    def test_get_consumer_not_found(self):
-        # Test
-        path = '/v2/consumers/invalid-consumer/profiles/'
-        status, body = self.get(path)
-        self.assertEqual(status, 404)
-
-    def test_get_by_type_not_found(self):
-        # Test
-        path = '/v2/consumers/%s/profiles/unknown/' % self.CONSUMER_ID
-        status, body = self.get(path)
-        self.assertEqual(status, 404)
-
-    def test_delete_not_found(self):
-        # Test
-        path = '/v2/consumers/%s/profiles/unknown/' % self.CONSUMER_ID
-        status, body = self.delete(path)
-        self.assertEqual(status, 404)
-
-
-class TestConsumerHistory(PulpWebservicesTests):
-
-    @mock.patch('pulp.server.webservices.controllers.consumers.ConsumerHistory.filters')
-    @mock.patch('pulp.server.webservices.controllers.consumers.managers')
-    @mock.patch('pulp.server.webservices.controllers.consumers.ConsumerHistory.ok')
-    def test_get_consumer_history(self, mock_ok, mock_managers, mock_filters):
-        """
-        For API calls to consumer history, test that the correct response (200) is given when
-        the entry exists.
-        """
-        consumer_history = consumers.ConsumerHistory()
-        consumer_history.params = mock.Mock(return_value={'consumer_history': 'bar'})
-        mock_filters.return_value = {}
-        mock_ok.return_value.status = 200
-
-        mock_db = mock.MagicMock()
-        mock_db.query.return_value = [{'consumer': 'history'}]
-        mock_managers.consumer_history_manager.return_value = mock_db
-
-        response = consumer_history.GET('test-consumer-history')
-        mock_ok.assert_called_with([{'consumer': 'history'}])
-        self.assertEqual(response.status, 200)
-
-    @mock.patch('pulp.server.webservices.controllers.consumers.ConsumerHistory.filters')
-    @mock.patch('pulp.server.webservices.controllers.consumers.managers')
-    @mock.patch('pulp.server.webservices.controllers.consumers.ConsumerHistory.not_found')
-    def test_get_consumer_history_invalid_consumer(self, mock_not_found, mock_managers,
-                                                   mock_filters):
-        """
-        For API calls to consumer history, test that the correct response (404) is given when
-        the entry does not exist.
-        """
-        consumer_history = consumers.ConsumerHistory()
-        consumer_history.params = mock.Mock(return_value={'consumer_history': 'bar'})
-        mock_filters.return_value = {}
-        mock_not_found.return_value.status = 404
-
-        mock_db = mock.MagicMock()
-        mock_db.query.return_value = []
-        mock_managers.consumer_history_manager.return_value = mock_db
-
-        response = consumer_history.GET('test-consumer-history')
-
-        mock_not_found.assert_called_with()
-        self.assertEqual(response.status, 404)
-
-
-class TestContentApplicability(base.PulpWebserviceTests,
-                               base.RecursiveUnorderedListComparisonMixin):
-    """
-    Test the ContentApplicability controller.
-    """
-    PATH = '/v2/consumers/content/applicability/'
-
-    def tearDown(self):
-        """
-        Empty the collections that were written to during this test suite.
-        """
-        super(TestContentApplicability, self).tearDown()
-        Consumer.get_collection().remove()
-        UnitProfile.get_collection().remove()
-        RepoProfileApplicability.get_collection().drop()
-        Bind.get_collection().drop()
-
-    # We mock this because we don't care about consumer history in this test suite, and it
-    # saves some DB access time and cleanup
-    @mock.patch('pulp.server.managers.consumer.bind.factory.consumer_history_manager')
-    # By mocking these, we can avoid having to create repos and distributors for this test
-    # suite
-    @mock.patch('pulp.server.managers.consumer.bind.factory.repo_distributor_manager')
-    @mock.patch('pulp.server.managers.consumer.bind.factory.repo_query_manager')
-    def test_POST_empty_type_limiting(self, *unused_mocks):
-        """
-        Test the POST() method with an empty list as the type limiting criteria.
-        """
-        # Set up the consumers
-        consumer_ids = ['consumer_1', 'consumer_2']
-        manager = factory.consumer_manager()
-        for consumer_id in consumer_ids:
-            manager.register(consumer_id)
-        # Set up consumer profile data
-        consumer_profiles = {
-            'consumer_1': [{'type': 'content_type_1', 'profile': ['unit_4-1.9']},
-                           {'type': 'content_type_2',
-                            'profile': ['unit_1-0.9.1', 'unit_2-1.1.3',
-                                        'unit_3-12.0.13']}],
-            'consumer_2': [{'type': 'content_type_2',
-                            'profile': ['unit_1-0.8.7', 'unit_2-1.1.3',
-                                        'unit_3-12.0.13']}]}
-        manager = ProfileManager()
-        profile_map = {}
-        for consumer_id, profiles in consumer_profiles.items():
-            for profile in profiles:
-                consumer_profile = manager.create(consumer_id, profile['type'],
-                                                  profile['profile'])
-                profile_map[consumer_profile.content_type] = \
-                    {'hash': consumer_profile.profile_hash,
-                     'profile': consumer_profile.profile}
-        # Create our precalcaulated applicability objects
-        applicabilities = [
-            {'profile_hash': profile_map['content_type_1']['hash'],
-             'profile': profile_map['content_type_1']['profile'],
-             'repo_id': 'repo_1',
-             'applicability': {'content_type_1': ['unit_4-1.9.1']}},
-            {'profile_hash': profile_map['content_type_2']['hash'],
-             'profile': profile_map['content_type_2']['profile'],
-             'repo_id': 'repo_2',
-             'applicability': {'content_type_1': ['unit_4-1.9.3'],
-                               'content_type_2': ['unit_1-0.9.2', 'unit_3-13.0.1']}},
-            {'profile_hash': profile_map['content_type_2']['hash'],
-             'profile': profile_map['content_type_2']['profile'],
-             'repo_id': 'repo_3',
-             'applicability': {'content_type_2': ['unit_3-13.1.0']}}]
-        for a in applicabilities:
-            RepoProfileApplicability.objects.create(a['profile_hash'], a['repo_id'],
-                                                    a['profile'], a['applicability'])
-        # Create repository bindings
-        bind_manager = BindManager()
-        # Consumer 1 is bound to repo 1 and 2
-        bind_manager.bind('consumer_1', 'repo_1', 'distributor_id', False, {})
-        bind_manager.bind('consumer_1', 'repo_2', 'distributor_id', False, {})
-        # Consumer 2 is bound to repo 2 and 3
-        bind_manager.bind('consumer_2', 'repo_2', 'distributor_id', False, {})
-        bind_manager.bind('consumer_2', 'repo_3', 'distributor_id', False, {})
-        # The content_types below is the empty list, so nothing should come back
-        criteria = {
-            'criteria': {
-                'filters': {'id': {'$in': ['consumer_1', 'consumer_2']}}},
-            'content_types': []}
-
-        status, body = self.post(self.PATH, criteria)
-
-        # We should get no applicability data back
-        self.assertEqual(status, 200)
-        # We told it not to give us any content types, so it should be empty
-        self.assertEqual(body, [])
-
-    def test_POST_invalid_consumer_criteria(self):
-        """
-        Test the POST() method with invalid consumer criteria. HTTP 400 BAD REQUEST should be
-        raised in each case.
-        """
-        # Test bad filters
-        criteria = {
-            'criteria': {
-                'filters': 7}}
-        status, body = self.post(self.PATH, criteria)
-        self.assertEqual(status, 400)
-        self.assertEqual(body, "Invalid properties: ['filters']")
-
-    def test_POST_invalid_type_limiting(self):
-        """
-        Test the POST() method with invalid type limiting criteria.
-        """
-        # Test with something that's not a list
-        criteria = {
-            'criteria': {
-                'filters': {'id': {'$in': ['consumer_1', 'consumer_2']}}},
-            'content_types': 42}
-        status, body = self.post(self.PATH, criteria)
-        self.assertEqual(status, 400)
-        self.assertEqual(body, 'Invalid properties: [\'content_types must index an array.\']')
-
-    # We mock this because we don't care about consumer history in this test suite, and it
-    # saves some DB access time and cleanup
-    @mock.patch('pulp.server.managers.consumer.bind.factory.consumer_history_manager')
-    # By mocking these, we can avoid having to create repos and distributors for this test
-    # suite
-    @mock.patch('pulp.server.managers.consumer.bind.factory.repo_distributor_manager')
-    @mock.patch('pulp.server.managers.consumer.bind.factory.repo_query_manager')
-    def test_POST_limit_by_type(self, *unused_mocks):
-        """
-        Test the POST() method, making sure we allow the caller to limit applicability
-        data by unit type.
-
-        This test also asserts that we are properly calling into the manager layer.
-        """
-        # Set up the consumers
-        consumer_ids = ['consumer_1', 'consumer_2']
-        manager = factory.consumer_manager()
-        for consumer_id in consumer_ids:
-            manager.register(consumer_id)
-        # Set up consumer profile data
-        consumer_profiles = {
-            'consumer_1': [{'type': 'content_type_1', 'profile': ['unit_4-1.9']},
-                           {'type': 'content_type_2',
-                            'profile': ['unit_1-0.9.1', 'unit_2-1.1.3',
-                                        'unit_3-12.0.13']}],
-            'consumer_2': [{'type': 'content_type_2',
-                            'profile': ['unit_1-0.9.1', 'unit_2-1.1.3',
-                                        'unit_3-12.0.13']}]}
-        manager = ProfileManager()
-        profile_map = {}
-        for consumer_id, profiles in consumer_profiles.items():
-            for profile in profiles:
-                consumer_profile = manager.create(consumer_id, profile['type'],
-                                                  profile['profile'])
-                profile_map[consumer_profile.content_type] = \
-                    {'hash': consumer_profile.profile_hash,
-                     'profile': consumer_profile.profile}
-        # Create our precalcaulated applicability objects
-        applicabilities = [
-            # This one should not appear in the output since content_type_1 is excluded
-            {'profile_hash': profile_map['content_type_1']['hash'],
-             'profile': profile_map['content_type_1']['profile'],
-             'repo_id': 'repo_1',
-             'applicability': {'content_type_1': ['unit_4-1.9.1']}},
-            # The content_type_2 applicability data should be included in the output for
-            # consumer_1 and consumer_2
-            {'profile_hash': profile_map['content_type_2']['hash'],
-             'profile': profile_map['content_type_2']['profile'],
-             'repo_id': 'repo_2',
-             'applicability': {'content_type_1': ['unit_4-1.9.3'],
-                               'content_type_2': ['unit_1-0.9.2', 'unit_3-13.0.1']}},
-            # Only consumer_2 is bound to repo_3, so this unit_3 should apply to only it
-            {'profile_hash': profile_map['content_type_2']['hash'],
-             'profile': profile_map['content_type_2']['profile'],
-             'repo_id': 'repo_3',
-             'applicability': {'content_type_2': ['unit_3-13.1.0']}}]
-        for a in applicabilities:
-            RepoProfileApplicability.objects.create(a['profile_hash'], a['repo_id'],
-                                                    a['profile'], a['applicability'])
-        # Create repository bindings
-        bind_manager = BindManager()
-        # Consumer 1 is bound to repo 1 and 2
-        bind_manager.bind('consumer_1', 'repo_1', 'distributor_id', False, {})
-        bind_manager.bind('consumer_1', 'repo_2', 'distributor_id', False, {})
-        # Consumer 2 is bound to repo 2 and 3 (so it should get an additional unit_3)
-        bind_manager.bind('consumer_2', 'repo_2', 'distributor_id', False, {})
-        bind_manager.bind('consumer_2', 'repo_3', 'distributor_id', False, {})
-        criteria = {
-            'criteria': {
-                'filters': {'id': {'$in': ['consumer_1', 'consumer_2']}}},
-            'content_types': ['content_type_2']}
-
-        status, body = self.post(self.PATH, criteria)
-
-        # We should get the criteria for the single content type back
-        self.assertEqual(status, 200)
-        expected_body = [
-            {'consumers': ['consumer_1', 'consumer_2'],
-             'applicability': {'content_type_2': ['unit_1-0.9.2', 'unit_3-13.0.1']}},
-            {'consumers': ['consumer_2'],
-             'applicability': {
-                 'content_type_2': ['unit_3-13.1.0']}}]
-        self.assert_equal_ignoring_list_order(body, expected_body)
-
-    def test_POST_no_consumer_criteria(self):
-        """
-        Test the POST() method when no consumer criteria is passed.
-        """
-        # Test no criteria
-        status, body = self.post(self.PATH, '')
-        self.assertEqual(status, 400)
-        self.assertEqual(body, 'Invalid properties: ["The input to this method must be a '
-                               'JSON object with a \'criteria\' key."]')
-
-        # Test wrong consumer_criteria key
-        criteria = {
-            'wrong_key': {
-                'filters': {'id': {'$in': ['consumer_1', 'consumer_2']}}}}
-        status, body = self.post(self.PATH, criteria)
-        self.assertEqual(status, 400)
-        self.assertEqual(body, 'Invalid properties: [\'criteria\']')
-
-    # We mock this because we don't care about consumer history in this test suite, and it
-    # saves some DB access time and cleanup
-    @mock.patch('pulp.server.managers.consumer.bind.factory.consumer_history_manager')
-    # By mocking these, we can avoid having to create repos and distributors for this test
-    # suite
-    @mock.patch('pulp.server.managers.consumer.bind.factory.repo_distributor_manager')
-    @mock.patch('pulp.server.managers.consumer.bind.factory.repo_query_manager')
-    def test_POST_no_type_limiting(self, *unused_mocks):
-        """
-        Test that the POST() method returns all content types by default, and that we
-        can correctly match a particular consumer.
-        """
-        # Set up the consumers
-        consumer_ids = ['consumer_1', 'consumer_2', 'consumer_3']
-        manager = factory.consumer_manager()
-        for consumer_id in consumer_ids:
-            manager.register(consumer_id)
-        # Set up consumer profile data
-        consumer_profiles = {
-            'consumer_1': [{'type': 'content_type_1',
-                            'profile': ['unit_1-0.9.1', 'unit_3-12.9.3']}],
-            'consumer_2': [{'type': 'content_type_1',
-                            'profile': ['unit_1-0.9.1', 'unit_3-12.9.3']},
-                           {'type': 'content_type_2',
-                            'profile': ['unit_3-12.9.0']}],
-            'consumer_3': [{'type': 'content_type_1',
-                            'profile': ['unit_2-2.0.13']}]}
-        manager = ProfileManager()
-        profile_map = {}
-        for consumer_id, profiles in consumer_profiles.items():
-            profile_map[consumer_id] = []
-            for profile in profiles:
-                consumer_profile = manager.create(consumer_id, profile['type'],
-                                                  profile['profile'])
-                profile_map[consumer_id].append(
-                    {'hash': consumer_profile.profile_hash,
-                     'profile': consumer_profile.profile})
-        # Create our precalcaulated applicability objects
-        applicabilities = [
-            # consumer_1 and 2's applicability
-            {'profile_hash': profile_map['consumer_1'][0]['hash'],
-             'profile': profile_map['consumer_1'][0]['profile'],
-             'repo_id': 'repo_1',
-             'applicability': {'content_type_1': ['unit_1-0.9.2', 'unit_3-13.0.1']}},
-            # Consumer_2's applicability
-            {'profile_hash': profile_map['consumer_2'][1]['hash'],
-             'profile': profile_map['consumer_2'][1]['profile'],
-             'repo_id': 'repo_2',
-             'applicability': {'content_type_2': ['unit_3-13.1.0']}},
-            # Consumer_3's applicability
-            {'profile_hash': profile_map['consumer_3'][0]['hash'],
-             'profile': profile_map['consumer_3'][0]['profile'],
-             'repo_id': 'repo_1',
-             'applicability': {'content_type_1': ['unit_2-3.1.1']}}]
-        for a in applicabilities:
-            RepoProfileApplicability.objects.create(a['profile_hash'], a['repo_id'],
-                                                    a['profile'], a['applicability'])
-        # Create repository bindings
-        bind_manager = BindManager()
-        bind_manager.bind('consumer_1', 'repo_1', 'distributor_id', False, {})
-        # Consumer_2 is bound to repo_1 and repo_2. It's binding to repo_2 gets it another
-        # applicability
-        bind_manager.bind('consumer_2', 'repo_1', 'distributor_id', False, {})
-        bind_manager.bind('consumer_2', 'repo_2', 'distributor_id', False, {})
-        bind_manager.bind('consumer_3', 'repo_1', 'distributor_id', False, {})
-        # Match consumer_2
-        criteria = {'criteria': {'filters': {'id': 'consumer_2'}}}
-
-        status, body = self.post(self.PATH, criteria)
-
-        # We should get the both content_types back
-        self.assertEqual(status, 200)
-        expected_body = [
-            {'consumers': ['consumer_2'],
-             'applicability': {'content_type_1': ['unit_1-0.9.2', 'unit_3-13.0.1'],
-                               'content_type_2': ['unit_3-13.1.0']}}]
-        self.assert_equal_ignoring_list_order(body, expected_body)
-
-    def test__get_consumer_criteria(self):
-        """
-        Test the _get_consumer_criteria() method.
-        """
-        # Set up the consumers
-        consumer_ids = ['consumer_1', 'consumer_2', 'consumer_3']
-        manager = factory.consumer_manager()
-        for consumer_id in consumer_ids:
-            manager.register(consumer_id)
-        ca = ContentApplicability()
-        # We will query just for 1 and 2
-        ca.params = mock.MagicMock(
-            return_value={'criteria': {'sort': [['id', 'ascending']], 'limit': '10',
-                                       'skip': '20',
-                                       'filters': {'id': {'$in':
-                                                          ['consumer_1', 'consumer_2']}}}})
-
-        consumer_criteria = ca._get_consumer_criteria()
-
-        self.assertEqual(consumer_criteria['sort'], [('id', 1)])
-        self.assertEqual(consumer_criteria['limit'], 10)
-        self.assertEqual(consumer_criteria['skip'], 20)
-        self.assertEqual(consumer_criteria['filters'],
-                         {'id': {'$in': ['consumer_1', 'consumer_2']}})
-        self.assertEqual(consumer_criteria['fields'], None)
-
-    def test__get_consumer_criteria_missing_consumer_criteria(self):
-        """
-        Test the _get_consumer_ids() method when consumer_criteria is not provided.
-        """
-        ca = ContentApplicability()
-        ca.params = mock.MagicMock(return_value={})
-
-        self.assertRaises(InvalidValue, ca._get_consumer_criteria)
-
-    def test__get_content_types_none(self):
-        """
-        Test the _get_content_types() method when no content_types were passed in.
-        """
-        ca = ContentApplicability()
-        ca.params = mock.MagicMock(return_value={})
-
-        content_types = ca._get_content_types()
-
-        self.assertEqual(content_types, None)
-
-    def test__get_content_types_not_a_list(self):
-        """
-        Test the _get_content_types() method when content_types were passed, but not
-        a list.
-        """
-        ca = ContentApplicability()
-        ca.params = mock.MagicMock(return_value={'content_types': 'c_1'})
-
-        self.assertRaises(InvalidValue, ca._get_content_types)
-
-    def test__get_content_types_not_none(self):
-        """
-        Test the _get_content_types() method when content_types were passed.
-        """
-        ca = ContentApplicability()
-        ca.params = mock.MagicMock(return_value={'content_types': ['c_1', 'c_2']})
-
-        content_types = ca._get_content_types()
-
-        self.assertEqual(content_types, ['c_1', 'c_2'])
-
-
-class TestConsumerApplicabilityRegeneration(base.PulpWebserviceTests):
-
-    CONSUMER_IDS = ['consumer-1', 'consumer-2']
-    FILTER = {'id': {'$in': CONSUMER_IDS}}
-    SORT = [{'id': 1}]
-    CONSUMER_CRITERIA = Criteria(filters=FILTER, sort=SORT)
-    PROFILE = [{'name': 'zsh', 'version': '1.0'}, {'name': 'ksh', 'version': '1.0'}]
-    REPO_IDS = ['repo-1', 'repo-2']
-    REPO_CRITERIA = Criteria(filters={'id': {'$in': REPO_IDS}}, sort=[{'id': 1}])
-    YUM_DISTRIBUTOR_ID = 'yum_distributor'
-
-    PATH = '/v2/consumers/actions/content/regenerate_applicability/'
-
-    def setUp(self):
-        base.PulpWebserviceTests.setUp(self)
-        Repo.get_collection().remove()
-        RepoDistributor.get_collection().remove()
-        Bind.get_collection().remove()
-        Consumer.get_collection().remove()
-        UnitProfile.get_collection().remove()
-        RepoProfileApplicability.get_collection().remove()
-        plugin_api._create_manager()
-        mock_plugins.install()
-
-        yum_profiler, cfg = plugin_api.get_profiler_by_type('rpm')
-        yum_profiler.calculate_applicable_units = \
-            mock.Mock(side_effect=lambda p, r, c, x:
-                      {'rpm': ['rpm-1', 'rpm-2'],
-                       'erratum': ['errata-1', 'errata-2']})
-
-    def tearDown(self):
-        base.PulpWebserviceTests.tearDown(self)
-        Repo.get_collection().remove()
-        RepoDistributor.get_collection().remove()
-        Bind.get_collection().remove()
-        Consumer.get_collection().remove()
-        UnitProfile.get_collection().remove()
-        RepoProfileApplicability.get_collection().remove()
-        mock_plugins.reset()
-
-    def populate_repos(self):
-        repo_manager = factory.repo_manager()
-        distributor_manager = factory.repo_distributor_manager()
-        # Create repos and add distributor
-        for repo_id in self.REPO_IDS:
-            repo_manager.create_repo(repo_id)
-            distributor_manager.add_distributor(
-                repo_id, 'mock-distributor', {}, True, self.YUM_DISTRIBUTOR_ID)
-
-    def populate_bindings(self):
-        self.populate_repos()
-        bind_manager = factory.consumer_bind_manager()
-        # Add bindings for the given repos and consumers
-        for consumer_id in self.CONSUMER_IDS:
-            for repo_id in self.REPO_IDS:
-                bind_manager.bind(consumer_id, repo_id, self.YUM_DISTRIBUTOR_ID, False, {})
-
-    def populate(self):
-        manager = factory.consumer_manager()
-        for consumer_id in self.CONSUMER_IDS:
-            manager.register(consumer_id)
-        manager = factory.consumer_profile_manager()
-        for consumer_id in self.CONSUMER_IDS:
-            manager.create(consumer_id, 'rpm', self.PROFILE)
-
-    @mock.patch('pulp.server.async.tasks.get_worker_for_reservation')
-    def test_regenerate_applicability(self, mock_get_worker_for_reservation):
-        mock_get_worker_for_reservation.return_value = Worker('some_queue', datetime.datetime.now())
-        self.populate()
-        self.populate_bindings()
-        request_body = dict(consumer_criteria={'filters': self.FILTER})
-
-        status, body = self.post(self.PATH, request_body)
-
-        self.assertEquals(status, 202)
-        self.assertTrue('task_id' in body.get('spawned_tasks')[0])
-
-    @mock.patch('pulp.server.async.tasks.get_worker_for_reservation')
-    def test_regenerate_applicability_no_consumers(self, mock_get_worker_for_reservation):
-        mock_get_worker_for_reservation.return_value = Worker('some_queue', datetime.datetime.now())
-        # Test
-        request_body = dict(consumer_criteria={'filters': self.FILTER})
-        status, body = self.post(self.PATH, request_body)
-        # Verify
-        self.assertEquals(status, 202)
-        self.assertTrue('task_id' in body.get('spawned_tasks')[0])
-
-    @mock.patch('pulp.server.async.tasks.get_worker_for_reservation')
-    def test_regenerate_applicability_no_bindings(self, mock_get_worker_for_reservation):
-        mock_get_worker_for_reservation.return_value = Worker('some_queue', datetime.datetime.now())
-        # Setup
-        self.populate()
-        # Test
-        request_body = dict(consumer_criteria={'filters': self.FILTER})
-        status, body = self.post(self.PATH, request_body)
-        # Verify
-        self.assertEquals(status, 202)
-        self.assertTrue('task_id' in body.get('spawned_tasks')[0])
-
-    def test_regenerate_applicability_no_criteria(self):
-        # Setup
-        self.populate()
-        # Test
-        request_body = {}
-        status, body = self.post(self.PATH, request_body)
-        # Verify
-        self.assertEquals(status, 400)
-        self.assertTrue('missing_property_names' in body)
-        self.assertTrue(body['missing_property_names'] == ['consumer_criteria'])
-        self.assertFalse('task_id' in body)
-
-    def test_regenerate_applicability_wrong_criteria(self):
-        # Setup
-        self.populate()
-        # Test
-        request_body = dict(consumer_criteria='foo')
-        status, body = self.post(self.PATH, request_body)
-        # Verify
-        self.assertEquals(status, 400)
-        self.assertTrue('property_names' in body)
-        self.assertTrue(body['property_names'] == ['consumer_criteria'])
-
-    @mock.patch('pulp.server.async.tasks.get_worker_for_reservation')
-    def test_consumer_regenerate_applicability(self, mock_get_worker_for_reservation):
-        mock_get_worker_for_reservation.return_value = Worker('some_queue', datetime.datetime.now())
-        self.populate()
-        self.populate_bindings()
-
-        consumer_path = '/v2/consumers/%s/actions/content/regenerate_applicability/'
-        status, body = self.post(consumer_path % 'consumer-1')
-
-        self.assertEquals(status, 202)
-        self.assertTrue('task_id' in body.get('spawned_tasks')[0])
-
-    @mock.patch('pulp.server.async.tasks.get_worker_for_reservation')
-    def test_consumer_regenerate_applicability_no_bindings(self, mock_get_worker_for_reservation):
-        mock_get_worker_for_reservation.return_value = Worker('some_queue', datetime.datetime.now())
-        self.populate()
-
-        consumer_path = '/v2/consumers/%s/actions/content/regenerate_applicability/'
-        status, body = self.post(consumer_path % 'consumer-1')
-
-        self.assertEquals(status, 202)
-        self.assertTrue('task_id' in body.get('spawned_tasks')[0])
-
-    def test_consumer_regenerate_applicability_unregistered_consumer(self):
-        self.populate()
-
-        consumer_path = '/v2/consumers/%s/actions/content/regenerate_applicability/'
-        status, body = self.post(consumer_path % 'unregistered_consumer')
-
-        self.assertEquals(status, 404)
-        self.assertTrue('Missing resource' in body['error']['description'])
-        self.assertEqual(body['error']['data']['resources'],
-                         {'consumer_id': 'unregistered_consumer'})
-        self.assertFalse('task_id' in body)
-
-
-class ScheduledUnitInstallTests(base.PulpWebserviceTests):
-    """
-    This is a scheduled content management test suite.
-    """
-    def setUp(self):
-        super(ScheduledUnitInstallTests, self).setUp()
-        plugin_api._create_manager()
-        mock_plugins.install()
-        self.consumer_id = 'test-consumer'
-        self.consumer_manager = factory.consumer_manager()
-        self.consumer_manager.register(self.consumer_id)
-        ScheduledCall.get_collection().remove(safe=True)
-
-    def tearDown(self):
-        super(ScheduledUnitInstallTests, self).tearDown()
-        self.consumer_manager = None
-        Consumer.get_collection().remove(safe=True)
-        ScheduledCall.get_collection().remove(safe=True)
-        mock_plugins.reset()
-
-    def test_create_scheduled_install(self):
-        unit_key = dict(name='zsh')
-        unit = dict(type_id='rpm', unit_key=unit_key)
-        units = [unit]
-        options = dict(importkeys=True)
-
-        path = '/v2/consumers/%s/schedules/content/install/' % self.consumer_id
-        body = {'schedule': 'R1/PT1H',
-                'units': units,
-                'options': options}
-
-        status, body = self.post(path, body)
-        self.assertEquals(status, 201)
-
-    def test_create_scheduled_install_bad_consumer(self):
-        schedule = 'R1/P1DT'
-        zsh_unit = {'type_id': 'rpm',
-                    'unit_key': {'name': 'zsh'}}
-        options = {'importkeys': True}
-
-        path = '/v2/consumers/invalid-consumer/schedules/content/install/'
-        body = {'schedule': schedule,
-                'units': [zsh_unit],
-                'options': options}
-
-        status, response = self.post(path, body)
-
-        self.assertEqual(status, 404)
-
-    def test_get_scheduled_install(self):
-        schedule = 'R1/P1DT'
-        zsh_unit = {'type_id': 'rpm',
-                    'unit_key': {'name': 'zsh'}}
-        options = {'importkeys': True}
-
-        path = '/v2/consumers/%s/schedules/content/install/' % self.consumer_id
-        body = {'schedule': schedule,
-                'units': [zsh_unit],
-                'options': options}
-
-        status, response = self.post(path, body)
-
-        self.assertEqual(status, 201)
-
-        path = '/v2/consumers/%s/schedules/content/install/%s/' % (
-            self.consumer_id, response['_id'])
-
-        status, response = self.get(path)
-
-        self.assertEqual(status, 200)
-
-    def test_get_scheduled_install_404(self):
-        schedule = 'R1/P1DT'
-        zsh_unit = {'type_id': 'rpm',
-                    'unit_key': {'name': 'zsh'}}
-        options = {'importkeys': True}
-
-        path = '/v2/consumers/%s/schedules/content/install/' % self.consumer_id
-        body = {'schedule': schedule,
-                'units': [zsh_unit],
-                'options': options}
-
-        status, response = self.post(path, body)
-
-        self.assertEqual(status, 201)
-
-        path = '/v2/consumers/%s/schedules/content/install/%s/' % (
-            self.consumer_id, '111111111111111')
-
-        status, response = self.get(path)
-
-        self.assertEqual(status, 404)
-
-    def test_get_all_scheduled_installs(self):
-        schedule = 'R1/P1DT'
-        zsh_unit = {'type_id': 'rpm',
-                    'unit_key': {'name': 'zsh'}}
-        options = {'importkeys': True}
-
-        path = '/v2/consumers/%s/schedules/content/install/' % self.consumer_id
-        body = {'schedule': schedule,
-                'units': [zsh_unit],
-                'options': options}
-
-        status, response = self.post(path, body)
-
-        self.assertEqual(status, 201)
-
-        path = '/v2/consumers/%s/schedules/content/install/' % self.consumer_id
-
-        status, response = self.get(path)
-
-        self.assertEqual(status, 200)
-        self.assertEqual(len(response), 1)
-
-    def test_get_scheduled_install_bad_consumer(self):
-        schedule_id = str(ObjectId())
-        path = '/v2/consumers/invalid-consumer/schedules/content/install/%s/' % schedule_id
-        status, response = self.get(path)
-        self.assertEqual(status, 404)
-
-    def test_get_scheduled_install_bad_schedule(self):
-        schedule_id = str(ObjectId())
-        path = '/v2/consumers/%s/schedules/content/install/%s/' % (self.consumer_id, schedule_id)
-        status, response = self.get(path)
-        self.assertEqual(status, 404)
-
-    def test_get_all_scheduled_installs_bad_consumer(self):
-        path = '/v2/consumers/invalid-consumer/schedules/content/install/'
-        status, response = self.get(path)
-        self.assertEqual(status, 404)
-
-    def test_update_scheduled_install(self):
-        unit_key = dict(name='zsh')
-        unit = dict(type_id='rpm', unit_key=unit_key)
-        units = [unit]
-        options = dict(importkeys=True)
-
-        path = '/v2/consumers/%s/schedules/content/install/' % self.consumer_id
-        body = {'schedule': 'R1/PT1H',
-                'units': units,
-                'options': options}
-
-        status, response = self.post(path, body)
-        self.assertEquals(status, 201)
-
-        schedule_id = response['_id']
-        update_path = '/v2/consumers/%s/schedules/content/install/%s/' % (
-            self.consumer_id, schedule_id)
-        update_body = {'schedule': 'R2/PT1H'}
-
-        status, response = self.put(update_path, update_body)
-        self.assertEqual(status, 200)
-
-    def test_delete_scheduled_install(self):
-        unit_key = dict(name='zsh')
-        unit = dict(type_id='rpm', unit_key=unit_key)
-        units = [unit]
-        options = dict(importkeys=True)
-
-        path = '/v2/consumers/%s/schedules/content/install/' % self.consumer_id
-        body = {'schedule': 'R1/PT1H',
-                'units': units,
-                'options': options}
-
-        status, response = self.post(path, body)
-        self.assertEquals(status, 201)
-
-        schedule_id = response['_id']
-        update_path = '/v2/consumers/%s/schedules/content/install/%s/' % (
-            self.consumer_id, schedule_id)
-
-        status, response = self.delete(update_path)
-        self.assertEqual(status, 200)
-
-
-class ScheduledUnitUpdateTests(base.PulpWebserviceTests):
-
-    def setUp(self):
-        super(ScheduledUnitUpdateTests, self).setUp()
-        plugin_api._create_manager()
-        mock_plugins.install()
-        self.consumer_id = 'test-consumer'
-        self.consumer_manager = factory.consumer_manager()
-        self.consumer_manager.register(self.consumer_id)
-
-    def tearDown(self):
-        super(ScheduledUnitUpdateTests, self).tearDown()
-        self.consumer_manager = None
-        Consumer.get_collection().remove(safe=True)
-        ScheduledCall.get_collection().remove(safe=True)
-        mock_plugins.reset()
-
-    def test_create_scheduled_update(self):
-        unit_key = dict(name='zsh')
-        unit = dict(type_id='rpm', unit_key=unit_key)
-        units = [unit]
-        options = dict(importkeys=True)
-
-        path = '/v2/consumers/%s/schedules/content/update/' % self.consumer_id
-        body = {'schedule': 'R1/PT1H',
-                'units': units,
-                'options': options}
-
-        status, body = self.post(path, body)
-        self.assertEquals(status, 201)
-
-    def test_create_scheduled_update_bad_consumer(self):
-        schedule = 'R1/P1DT'
-        zsh_unit = {'type_id': 'rpm',
-                    'unit_key': {'name': 'zsh'}}
-        options = {'importkeys': True}
-
-        path = '/v2/consumers/invalid-consumer/schedules/content/update/'
-        body = {'schedule': schedule,
-                'units': [zsh_unit],
-                'options': options}
-
-        status, response = self.post(path, body)
-
-        self.assertEqual(status, 404)
-
-    def test_get_scheduled_update(self):
-        schedule = 'R1/P1DT'
-        zsh_unit = {'type_id': 'rpm',
-                    'unit_key': {'name': 'zsh'}}
-        options = {'importkeys': True}
-
-        path = '/v2/consumers/%s/schedules/content/update/' % self.consumer_id
-        body = {'schedule': schedule,
-                'units': [zsh_unit],
-                'options': options}
-
-        status, response = self.post(path, body)
-
-        self.assertEqual(status, 201)
-
-        path = '/v2/consumers/%s/schedules/content/update/%s/' % (self.consumer_id, response['_id'])
-
-        status, response = self.get(path)
-
-        self.assertEqual(status, 200)
-
-    def test_get_all_scheduled_updates(self):
-        schedule = 'R1/P1DT'
-        zsh_unit = {'type_id': 'rpm',
-                    'unit_key': {'name': 'zsh'}}
-        options = {'importkeys': True}
-
-        path = '/v2/consumers/%s/schedules/content/update/' % self.consumer_id
-        body = {'schedule': schedule,
-                'units': [zsh_unit],
-                'options': options}
-
-        status, response = self.post(path, body)
-
-        self.assertEqual(status, 201)
-
-        path = '/v2/consumers/%s/schedules/content/update/' % self.consumer_id
-
-        status, response = self.get(path)
-
-        self.assertEqual(status, 200)
-        self.assertEqual(len(response), 1)
-
-    def test_get_scheduled_update_bad_consumer(self):
-        schedule_id = str(ObjectId())
-        path = '/v2/consumers/invalid-consumer/schedules/content/update/%s/' % schedule_id
-        status, response = self.get(path)
-        self.assertEqual(status, 404)
-
-    def test_get_scheduled_update_bad_schedule(self):
-        schedule_id = str(ObjectId())
-        path = '/v2/consumers/%s/schedules/content/update/%s/' % (self.consumer_id, schedule_id)
-        status, response = self.get(path)
-        self.assertEqual(status, 404)
-
-    def test_get_all_scheduled_updates_bad_consumer(self):
-        path = '/v2/consumers/invalid-consumer/schedules/content/update/'
-        status, response = self.get(path)
-        self.assertEqual(status, 404)
-
-    def test_update_scheduled_update(self):
-        unit_key = {'name': 'zsh'}
-        unit = {'type_id': 'rpm', 'unit_key': unit_key}
-        units = [unit]
-        options = {'importkeys': True}
-
-        path = '/v2/consumers/%s/schedules/content/update/' % self.consumer_id
-        body = {'schedule': 'R1/PT1H',
-                'units': units,
-                'options': options}
-
-        status, response = self.post(path, body)
-        self.assertEquals(status, 201)
-
-        schedule_id = response['_id']
-        update_path = '/v2/consumers/%s/schedules/content/update/%s/' % (
-            self.consumer_id, schedule_id)
-        update_body = {'schedule': 'R2/PT1H'}
-
-        status, response = self.put(update_path, update_body)
-        self.assertEqual(status, 200)
-
-    def test_delete_scheduled_update(self):
-        unit_key = dict(name='zsh')
-        unit = dict(type_id='rpm', unit_key=unit_key)
-        units = [unit]
-        options = dict(importkeys=True)
-
-        path = '/v2/consumers/%s/schedules/content/update/' % self.consumer_id
-        body = {'schedule': 'R1/PT1H',
-                'units': units,
-                'options': options}
-
-        status, response = self.post(path, body)
-        self.assertEquals(status, 201)
-
-        schedule_id = response['_id']
-        update_path = '/v2/consumers/%s/schedules/content/update/%s/' % (
-            self.consumer_id, schedule_id)
-
-        status, response = self.delete(update_path)
-        self.assertEqual(status, 200)
-
-
-class ScheduledUnitUninstallTests(base.PulpWebserviceTests):
-
-    def setUp(self):
-        super(ScheduledUnitUninstallTests, self).setUp()
-        plugin_api._create_manager()
-        mock_plugins.install()
-        self.consumer_id = 'test-consumer'
-        self.consumer_manager = factory.consumer_manager()
-        self.consumer_manager.register(self.consumer_id)
-
-    def tearDown(self):
-        super(ScheduledUnitUninstallTests, self).tearDown()
-        self.consumer_manager = None
-        Consumer.get_collection().remove(safe=True)
-        ScheduledCall.get_collection().remove(safe=True)
-        mock_plugins.reset()
-
-    def test_create_scheduled_uninstall(self):
-        unit_key = {'name': 'zsh'}
-        unit = {'type_id': 'rpm', 'unit_key': unit_key}
-        units = [unit]
-        options = {'importkeys': True}
-
-        path = '/v2/consumers/%s/schedules/content/uninstall/' % self.consumer_id
-        body = {'schedule': 'R1/PT1H',
-                'units': units,
-                'options': options}
-
-        status, body = self.post(path, body)
-        self.assertEquals(status, 201)
-
-    def test_create_scheduled_uninstall_bad_consumer(self):
-        schedule = 'R1/P1DT'
-        zsh_unit = {'type_id': 'rpm',
-                    'unit_key': {'name': 'zsh'}}
-        options = {'importkeys': True}
-
-        path = '/v2/consumers/invalid-consumer/schedules/content/uninstall/'
-        body = {'schedule': schedule,
-                'units': [zsh_unit],
-                'options': options}
-
-        status, response = self.post(path, body)
-
-        self.assertEqual(status, 404)
-
-    def test_get_scheduled_uninstall(self):
-        schedule = 'R1/P1DT'
-        zsh_unit = {'type_id': 'rpm',
-                    'unit_key': {'name': 'zsh'}}
-        options = {'importkeys': True}
-
-        path = '/v2/consumers/%s/schedules/content/uninstall/' % self.consumer_id
-        body = {'schedule': schedule,
-                'units': [zsh_unit],
-                'options': options}
-
-        status, response = self.post(path, body)
-
-        self.assertEqual(status, 201)
-
-        path = '/v2/consumers/%s/schedules/content/uninstall/%s/' % (
-            self.consumer_id, response['_id'])
-
-        status, response = self.get(path)
-
-        self.assertEqual(status, 200)
-
-    def test_get_all_scheduled_uninstalls(self):
-        schedule = 'R1/P1DT'
-        zsh_unit = {'type_id': 'rpm',
-                    'unit_key': {'name': 'zsh'}}
-        options = {'importkeys': True}
-
-        path = '/v2/consumers/%s/schedules/content/uninstall/' % self.consumer_id
-        body = {'schedule': schedule,
-                'units': [zsh_unit],
-                'options': options}
-
-        status, response = self.post(path, body)
-
-        self.assertEqual(status, 201)
-
-        path = '/v2/consumers/%s/schedules/content/uninstall/' % self.consumer_id
-
-        status, response = self.get(path)
-
-        self.assertEqual(status, 200)
-        self.assertEqual(len(response), 1)
-
-    def test_get_scheduled_uninstall_bad_consumer(self):
-        schedule_id = str(ObjectId())
-        path = '/v2/consumers/invalid-consumer/schedules/content/uninstall/%s/' % schedule_id
-        status, response = self.get(path)
-        self.assertEqual(status, 404)
-
-    def test_get_scheduled_uninstall_bad_schedule(self):
-        schedule_id = str(ObjectId())
-        path = '/v2/consumers/%s/schedules/content/uninstall/%s/' % (self.consumer_id, schedule_id)
-        status, response = self.get(path)
-        self.assertEqual(status, 404)
-
-    def test_get_all_scheduled_uninstalls_bad_consumer(self):
-        path = '/v2/consumers/invalid-consumer/schedules/content/uninstall/'
-        status, response = self.get(path)
-        self.assertEqual(status, 404)
-
-    def test_update_scheduled_uninstall(self):
-        unit_key = dict(name='zsh')
-        unit = dict(type_id='rpm', unit_key=unit_key)
-        units = [unit]
-        options = dict(importkeys=True)
-
-        path = '/v2/consumers/%s/schedules/content/uninstall/' % self.consumer_id
-        body = {'schedule': 'R1/PT1H',
-                'units': units,
-                'options': options}
-
-        status, response = self.post(path, body)
-        self.assertEquals(status, 201)
-
-        schedule_id = response['_id']
-        update_path = '/v2/consumers/%s/schedules/content/uninstall/%s/' % (
-            self.consumer_id, schedule_id)
-        update_body = {'schedule': 'R2/PT1H'}
-
-        status, response = self.put(update_path, update_body)
-        self.assertEqual(status, 200)
-
-    def test_delete_scheduled_uninstall(self):
-        unit_key = {'name': 'zsh'}
-        unit = {'type_id': 'rpm', 'unit_key': unit_key}
-        units = [unit]
-        options = {'importkeys': True}
-
-        path = '/v2/consumers/%s/schedules/content/uninstall/' % self.consumer_id
-        body = {'schedule': 'R1/PT1H',
-                'units': units,
-                'options': options}
-
-        status, response = self.post(path, body)
-        self.assertEquals(status, 201)
-
-        schedule_id = response['_id']
-        update_path = '/v2/consumers/%s/schedules/content/uninstall/%s/' % (
-            self.consumer_id, schedule_id)
-
-        status, response = self.delete(update_path)
-        self.assertEqual(status, 200)
-=======
-        self.assertEqual(len(body), 1)
->>>>>>> 1e6eab8e
+        self.assertEqual(len(body), 1)
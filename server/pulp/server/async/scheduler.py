--- conflicted
+++ resolved
@@ -247,15 +247,9 @@
 
         # this is not an event that gets sent anywhere. We process it
         # immediately.
-<<<<<<< HEAD
-        scheduler_event = {'timestamp': time.time(),
-                           'type': 'scheduler-event',
-                           'hostname': celerybeat_name}
-=======
         scheduler_event = {
             'timestamp': time.time(), 'local_received': time.time(), 'type': 'scheduler-event',
-            'hostname': ("%s@%s" % (SCHEDULER_WORKER_NAME, platform.node()))}
->>>>>>> 423e8e53
+            'hostname': celerybeat_name}
         worker_watcher.handle_worker_heartbeat(scheduler_event)
 
         old_timestamp = datetime.utcnow() - timedelta(seconds=CELERYBEAT_WAIT_SECONDS)

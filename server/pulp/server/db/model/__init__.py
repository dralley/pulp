--- conflicted
+++ resolved
@@ -919,11 +919,7 @@
         """
         try:
             self.import_content(path, location)
-<<<<<<< HEAD
-        except:  # noqa
-=======
         except (ImportError, exceptions.PulpCodedException):
->>>>>>> d0fc6e0f
             self.clean_orphans()
             raise
 

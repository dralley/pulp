# Copyright (c) 2010 Red Hat, Inc.
#
# This software is licensed to you under the GNU General Public
# License as published by the Free Software Foundation; either version
# 2 of the License (GPLv2) or (at your option) any later version.
# There is NO WARRANTY for this software, express or implied,
# including the implied warranties of MERCHANTABILITY,
# NON-INFRINGEMENT, or FITNESS FOR A PARTICULAR PURPOSE. You should
# have received a copy of GPLv2 along with this software; if not, see
# http://www.gnu.org/licenses/old-licenses/gpl-2.0.txt.

import logging

from pulp.server.dispatch.call import CallRequest
from pulp.common.tags import (action_tag, resource_tag, ACTION_BIND, ACTION_AGENT_BIND,
                              ACTION_UNBIND, ACTION_AGENT_UNBIND, ACTION_DELETE_BINDING)
from pulp.server.dispatch import constants as dispatch_constants
from pulp.server.managers import factory as managers


logger = logging.getLogger(__name__)


def bind_succeeded(call_request, call_report):
    """
    The task succeeded callback.
    Updates the consumer request tracking on the binding.
    """
    manager = managers.consumer_bind_manager()
    action_id = call_request.id
    consumer_id, repo_id, distributor_id, options = call_request.args
    dispatch_report = call_report.result
    if dispatch_report['succeeded']:
        manager.action_succeeded(consumer_id, repo_id, distributor_id, action_id)
    else:
        manager.action_failed(consumer_id, repo_id, distributor_id, action_id)


def bind_failed(call_request, call_report):
    """
    The task failed callback.
    Updates the consumer request tracking on the binding.
    """
    manager = managers.consumer_bind_manager()
    action_id = call_request.id
    consumer_id, repo_id, distributor_id, options = call_request.args
    manager.action_failed(consumer_id, repo_id, distributor_id, action_id)


# just mapped to bind functions because the behavior is the same
# but want to use these names in the unbind itinerary for clarity.
unbind_succeeded = bind_succeeded
unbind_failed = bind_failed


def bind_itinerary(consumer_id, repo_id, distributor_id, notify_agent, binding_config, agent_options):
    """
    Get the bind itinerary:
      1. Create the binding on the server.
      2. Request that the consumer (agent) perform the bind.
    @param consumer_id: A consumer ID.
    @type consumer_id: str
    @param repo_id: A repository ID.
    @type repo_id: str
    @param distributor_id: A distributor ID.
    @type distributor_id: str
    @param agent_options: Bind options passed to the agent handler.
    @type agent_options: dict
    @param notify_agent: indicates if the agent should be sent a message about the new binding
    @type  notify_agent: bool
    @param binding_config: configuration options to use when generating the payload for this binding

    @return: A list of call_requests.
    @rtype list
    """

    call_requests = []
    bind_manager = managers.consumer_bind_manager()
    agent_manager = managers.consumer_agent_manager()

    # bind

    tags = [
        resource_tag(dispatch_constants.RESOURCE_CONSUMER_TYPE, consumer_id),
        resource_tag(dispatch_constants.RESOURCE_REPOSITORY_TYPE, repo_id),
        resource_tag(dispatch_constants.RESOURCE_REPOSITORY_DISTRIBUTOR_TYPE, distributor_id),
        action_tag(ACTION_BIND)
    ]

    args = [
        consumer_id,
        repo_id,
        distributor_id,
        notify_agent,
        binding_config,
    ]

<<<<<<< HEAD
    # rbarlow_TODO: Convert this CallRequest into a Celery Task call
    bind_request = CallRequest(
=======
    bind_request = CallRequest( # rbarlow_converted
>>>>>>> 30d93b7d
        bind_manager.bind,
        args,
        weight=0,
        tags=tags)

    bind_request.reads_resource(dispatch_constants.RESOURCE_CONSUMER_TYPE, consumer_id)
    bind_request.reads_resource(dispatch_constants.RESOURCE_REPOSITORY_TYPE, repo_id)
    bind_request.reads_resource(dispatch_constants.RESOURCE_REPOSITORY_DISTRIBUTOR_TYPE, distributor_id)

    call_requests.append(bind_request)

    # notify agent

    if notify_agent:
        tags = [
            resource_tag(dispatch_constants.RESOURCE_CONSUMER_TYPE, consumer_id),
            resource_tag(dispatch_constants.RESOURCE_REPOSITORY_TYPE, repo_id),
            resource_tag(dispatch_constants.RESOURCE_REPOSITORY_DISTRIBUTOR_TYPE, distributor_id),
            action_tag(ACTION_AGENT_BIND)
        ]

        args = [
            consumer_id,
            repo_id,
            distributor_id,
            agent_options
        ]

<<<<<<< HEAD
        # rbarlow_TODO: Convert this CallRequest into a Celery Task call
        agent_request = CallRequest(
=======
        agent_request = CallRequest( # rbarlow_converted
>>>>>>> 30d93b7d
            agent_manager.bind,
            args,
            weight=0,
            asynchronous=True,
            archive=True,
            tags=tags)

        agent_request.add_life_cycle_callback(
            dispatch_constants.CALL_SUCCESS_LIFE_CYCLE_CALLBACK,
            bind_succeeded)

        agent_request.add_life_cycle_callback(
            dispatch_constants.CALL_FAILURE_LIFE_CYCLE_CALLBACK,
            bind_failed)

        call_requests.append(agent_request)

        agent_request.depends_on(bind_request.id)

    return call_requests


def unbind_itinerary(consumer_id, repo_id, distributor_id, options):
    """
    Get the unbind itinerary.
    The tasks in the itinerary are as follows:
      1. Mark the binding as (deleted) on the server.
      2. Request that the consumer (agent) perform the unbind.
      3. Delete the binding on the server.
    @param consumer_id: A consumer ID.
    @type consumer_id: str
    @param repo_id: A repository ID.
    @type repo_id: str
    @param distributor_id: A distributor ID.
    @type distributor_id: str
    @param options: Unbind options passed to the agent handler.
    @type options: dict
    @return: A list of call_requests.
    @rtype list
    """

    call_requests = []
    bind_manager = managers.consumer_bind_manager()
    binding = bind_manager.get_bind(consumer_id, repo_id, distributor_id)

    # agent not participating in the bind/unbind - always want a forced unbind.
    if not binding['notify_agent']:
        return forced_unbind_itinerary(consumer_id, repo_id, distributor_id, options)

    # unbind

    tags = [
        resource_tag(dispatch_constants.RESOURCE_CONSUMER_TYPE, consumer_id),
        resource_tag(dispatch_constants.RESOURCE_REPOSITORY_TYPE, repo_id),
        resource_tag(dispatch_constants.RESOURCE_REPOSITORY_DISTRIBUTOR_TYPE, distributor_id),
        action_tag(ACTION_UNBIND)
    ]

    args = [
        consumer_id,
        repo_id,
        distributor_id,
    ]

<<<<<<< HEAD
    # rbarlow_TODO: Convert this CallRequest into a Celery Task call.
    unbind_request = CallRequest(
=======
    unbind_request = CallRequest( # rbarlow_converted
>>>>>>> 30d93b7d
        bind_manager.unbind,
        args=args,
        tags=tags)
    unbind_request.reads_resource(dispatch_constants.RESOURCE_CONSUMER_TYPE, consumer_id)
    call_requests.append(unbind_request)

    # notify agent

    tags = [
        resource_tag(dispatch_constants.RESOURCE_CONSUMER_TYPE, consumer_id),
        resource_tag(dispatch_constants.RESOURCE_REPOSITORY_TYPE, repo_id),
        resource_tag(dispatch_constants.RESOURCE_REPOSITORY_DISTRIBUTOR_TYPE, distributor_id),
        action_tag(ACTION_AGENT_UNBIND)
    ]

    args = [
        consumer_id,
        repo_id,
        distributor_id,
        options,
    ]

    agent_manager = managers.consumer_agent_manager()

    agent_request = CallRequest( # rbarlow_converted
        agent_manager.unbind,
        args,
        weight=0,
        asynchronous=True,
        archive=True,
        tags=tags)

    agent_request.add_life_cycle_callback(
        dispatch_constants.CALL_SUCCESS_LIFE_CYCLE_CALLBACK,
        unbind_succeeded)

    agent_request.add_life_cycle_callback(
        dispatch_constants.CALL_FAILURE_LIFE_CYCLE_CALLBACK,
        unbind_failed)

    call_requests.append(agent_request)

    agent_request.depends_on(unbind_request.id)

    # delete the binding

    tags = [
        resource_tag(dispatch_constants.RESOURCE_CONSUMER_TYPE, consumer_id),
        resource_tag(dispatch_constants.RESOURCE_REPOSITORY_TYPE, repo_id),
        resource_tag(dispatch_constants.RESOURCE_REPOSITORY_DISTRIBUTOR_TYPE, distributor_id),
        action_tag(ACTION_DELETE_BINDING)
    ]

    args = [
        consumer_id,
        repo_id,
        distributor_id
    ]

<<<<<<< HEAD
    # rbarlow_TODO: Convert this CallRequest into a Celery Task call
    delete_request = CallRequest(bind_manager.delete, args=args, tags=tags)
=======
    delete_request = CallRequest(bind_manager.delete, args=args, tags=tags) # rbarlow_converted
>>>>>>> 30d93b7d
    unbind_request.reads_resource(dispatch_constants.RESOURCE_CONSUMER_TYPE, consumer_id)
    call_requests.append(delete_request)
    delete_request.depends_on(agent_request.id)

    return call_requests


def forced_unbind_itinerary(consumer_id, repo_id, distributor_id, options):
    """
    Get the unbind itinerary.
    A forced unbind immediately deletes the binding instead
    of marking it deleted and going through that lifecycle.
    It is intended to be used to clean up orphaned bindings
    caused by failed/unconfirmed unbind actions on the consumer.
    The itinerary is:
      1. Delete the binding on the server.
      2. Request that the consumer (agent) perform the unbind.
    @param consumer_id: A consumer ID.
    @type consumer_id: str
    @param repo_id: A repository ID.
    @type repo_id: str
    @param distributor_id: A distributor ID.
    @type distributor_id: str
    @param options: Unbind options passed to the agent handler.
    @type options: dict
    @return: A list of call_requests
    @rtype list
    """

    call_requests = []
    bind_manager = managers.consumer_bind_manager()
    binding = bind_manager.get_bind(consumer_id, repo_id, distributor_id)

    # unbind

    tags = [
        resource_tag(dispatch_constants.RESOURCE_CONSUMER_TYPE, consumer_id),
        resource_tag(dispatch_constants.RESOURCE_REPOSITORY_TYPE, repo_id),
        resource_tag(dispatch_constants.RESOURCE_REPOSITORY_DISTRIBUTOR_TYPE, distributor_id),
        action_tag(ACTION_UNBIND)
    ]

    args = [
        consumer_id,
        repo_id,
        distributor_id,
        True,
    ]

<<<<<<< HEAD
    # rbarlow_TODO: Convert this CallRequest into a Celery Task call
    delete_request = CallRequest(bind_manager.delete, args=args, tags=tags)
=======
    delete_request = CallRequest(bind_manager.delete, args=args, tags=tags) # rbarlow_converted
>>>>>>> 30d93b7d
    delete_request.reads_resource(dispatch_constants.RESOURCE_CONSUMER_TYPE, consumer_id)
    call_requests.append(delete_request)

    # notify agent conditionally

    if binding['notify_agent']:

        tags = [
            resource_tag(dispatch_constants.RESOURCE_CONSUMER_TYPE, consumer_id),
            resource_tag(dispatch_constants.RESOURCE_REPOSITORY_TYPE, repo_id),
            resource_tag(dispatch_constants.RESOURCE_REPOSITORY_DISTRIBUTOR_TYPE, distributor_id),
            action_tag(ACTION_AGENT_UNBIND)
        ]

        args = [
            consumer_id,
            repo_id,
            distributor_id,
            options,
        ]

        agent_manager = managers.consumer_agent_manager()

<<<<<<< HEAD
        # rbarlow_TODO: Convert this CallRequest into a Celery Task call
        agent_request = CallRequest(
=======
        agent_request = CallRequest( # rbarlow_converted
>>>>>>> 30d93b7d
            agent_manager.unbind,
            args,
            weight=0,
            asynchronous=True,
            archive=True,
            tags=tags)

        call_requests.append(agent_request)
        agent_request.depends_on(delete_request.id)

    return call_requests<|MERGE_RESOLUTION|>--- conflicted
+++ resolved
@@ -95,12 +95,7 @@
         binding_config,
     ]
 
-<<<<<<< HEAD
-    # rbarlow_TODO: Convert this CallRequest into a Celery Task call
-    bind_request = CallRequest(
-=======
     bind_request = CallRequest( # rbarlow_converted
->>>>>>> 30d93b7d
         bind_manager.bind,
         args,
         weight=0,
@@ -129,12 +124,7 @@
             agent_options
         ]
 
-<<<<<<< HEAD
-        # rbarlow_TODO: Convert this CallRequest into a Celery Task call
-        agent_request = CallRequest(
-=======
         agent_request = CallRequest( # rbarlow_converted
->>>>>>> 30d93b7d
             agent_manager.bind,
             args,
             weight=0,
@@ -199,12 +189,7 @@
         distributor_id,
     ]
 
-<<<<<<< HEAD
-    # rbarlow_TODO: Convert this CallRequest into a Celery Task call.
-    unbind_request = CallRequest(
-=======
     unbind_request = CallRequest( # rbarlow_converted
->>>>>>> 30d93b7d
         bind_manager.unbind,
         args=args,
         tags=tags)
@@ -264,12 +249,7 @@
         distributor_id
     ]
 
-<<<<<<< HEAD
-    # rbarlow_TODO: Convert this CallRequest into a Celery Task call
-    delete_request = CallRequest(bind_manager.delete, args=args, tags=tags)
-=======
     delete_request = CallRequest(bind_manager.delete, args=args, tags=tags) # rbarlow_converted
->>>>>>> 30d93b7d
     unbind_request.reads_resource(dispatch_constants.RESOURCE_CONSUMER_TYPE, consumer_id)
     call_requests.append(delete_request)
     delete_request.depends_on(agent_request.id)
@@ -319,12 +299,7 @@
         True,
     ]
 
-<<<<<<< HEAD
-    # rbarlow_TODO: Convert this CallRequest into a Celery Task call
-    delete_request = CallRequest(bind_manager.delete, args=args, tags=tags)
-=======
     delete_request = CallRequest(bind_manager.delete, args=args, tags=tags) # rbarlow_converted
->>>>>>> 30d93b7d
     delete_request.reads_resource(dispatch_constants.RESOURCE_CONSUMER_TYPE, consumer_id)
     call_requests.append(delete_request)
 
@@ -348,12 +323,7 @@
 
         agent_manager = managers.consumer_agent_manager()
 
-<<<<<<< HEAD
-        # rbarlow_TODO: Convert this CallRequest into a Celery Task call
-        agent_request = CallRequest(
-=======
         agent_request = CallRequest( # rbarlow_converted
->>>>>>> 30d93b7d
             agent_manager.unbind,
             args,
             weight=0,

--- conflicted
+++ resolved
@@ -1,19 +1,3 @@
-#!/bin/sh
-
-<<<<<<< HEAD
-/sbin/restorecon -i -R /etc/httpd/conf.d/pulp.conf
-/sbin/restorecon -i -R /etc/pulp
-/sbin/restorecon -i -R /etc/pki/pulp
-/sbin/restorecon -i -R /srv/pulp
-/sbin/restorecon -i -R /usr/bin/pulp-admin
-/sbin/restorecon -i -R /usr/bin/pulp-consumer
-/sbin/restorecon -i -R /var/lib/pulp
-/sbin/restorecon -i -R /var/log/pulp
-/sbin/restorecon -i -R /var/cache/pulp
-
-# Relabel the celery binary
-/sbin/restorecon -i -R /usr/bin/celery
-=======
 # If upgrading from before 2.4.0
 if [[ $1 < '2.4.0' ]]
 then
@@ -32,4 +16,8 @@
     # Relabel the celery binary
     /sbin/restorecon -i -R /usr/bin/celery
 fi
->>>>>>> 32a9bf10
+# If upgrading from before 2.7.0
+if [[ $1 < '2.7.0' ]]
+then
+    /sbin/restorecon -i -R /var/cache/pulp
+fi